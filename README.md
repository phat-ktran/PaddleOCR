English | [简体中文](README_ch.md)

<p align="center">
 <img src="./doc/PaddleOCR_log.png" align="middle" width = "600"/>
<p align="center">
<p align="left">
    <a href="./LICENSE"><img src="https://img.shields.io/badge/license-Apache%202-dfd.svg"></a>
    <a href="https://github.com/PaddlePaddle/PaddleOCR/releases"><img src="https://img.shields.io/github/v/release/PaddlePaddle/PaddleOCR?color=ffa"></a>
    <a href=""><img src="https://img.shields.io/badge/python-3.7+-aff.svg"></a>
    <a href=""><img src="https://img.shields.io/badge/os-linux%2C%20win%2C%20mac-pink.svg"></a>
    <a href=""><img src="https://img.shields.io/pypi/format/PaddleOCR?color=c77"></a>
    <a href="https://pypi.org/project/PaddleOCR/"><img src="https://img.shields.io/pypi/dm/PaddleOCR?color=9cf"></a>
    <a href="https://github.com/PaddlePaddle/PaddleOCR/stargazers"><img src="https://img.shields.io/github/stars/PaddlePaddle/PaddleOCR?color=ccf"></a>
</p>

## Introduction

PaddleOCR aims to create multilingual, awesome, leading, and practical OCR tools that help users train better models and apply them into practice.


**Recent updates**
- 2021.12.21 OCR open source online course starts. The lesson starts at 8:30 every night and lasts for ten days. Free registration: https://aistudio.baidu.com/aistudio/course/introduce/25207
- 2021.12.21 release PaddleOCR v2.4, release 1 text detection algorithm (PSENet), 3 text recognition algorithms (NRTR、SEED、SAR), 1 key information extraction algorithm (SDMGR, [tutorial](https://github.com/PaddlePaddle/PaddleOCR/blob/release/2.4/ppstructure/docs/kie.md)) and 3 DocVQA algorithms (LayoutLM, LayoutLMv2, LayoutXLM, [tutorial](https://github.com/PaddlePaddle/PaddleOCR/tree/release/2.4/ppstructure/vqa)).
- PaddleOCR R&D team would like to share the key points of PP-OCRv2, at 20:15 pm on September 8th, [Course Address](https://aistudio.baidu.com/aistudio/education/group/info/6758).
- 2021.9.7 release PaddleOCR v2.3, [PP-OCRv2](#PP-OCRv2) is proposed. The inference speed of PP-OCRv2 is 220% higher than that of PP-OCR server in CPU device. The F-score of PP-OCRv2 is 7% higher than that of PP-OCR mobile.
- 2021.8.3 released PaddleOCR v2.2, add a new structured documents analysis toolkit, i.e., [PP-Structure](https://github.com/PaddlePaddle/PaddleOCR/blob/release/2.2/ppstructure/README.md), support layout analysis and table recognition (One-key to export chart images to Excel files).
- 2021.4.8 release end-to-end text recognition algorithm [PGNet](https://www.aaai.org/AAAI21Papers/AAAI-2885.WangP.pdf) which is published in AAAI 2021. Find tutorial [here](https://github.com/PaddlePaddle/PaddleOCR/blob/release/2.1/doc/doc_en/pgnet_en.md)；release multi language recognition [models](https://github.com/PaddlePaddle/PaddleOCR/blob/release/2.1/doc/doc_en/multi_languages_en.md), support more than 80 languages recognition; especically, the performance of [English recognition model](https://github.com/PaddlePaddle/PaddleOCR/blob/release/2.1/doc/doc_en/models_list_en.md#English) is Optimized.

- [more](./doc/doc_en/update_en.md)

<<<<<<< HEAD
## Features
- PP-OCR - A series of high-quality pre-trained models, comparable to commercial products
    - Ultra lightweight PP-OCRv2 series models: detection (3.1M) + direction classifier (1.4M) + recognition 8.5M) = 13.0M
    - Ultra lightweight PP-OCR mobile series models: detection (3.0M) + direction classifier (1.4M) + recognition (5.0M) = 9.4M
    - General PP-OCR server series models: detection (47.1M) + direction classifier (1.4M) + recognition (94.9M) = 143.4M
    - Support Chinese, English, and digit recognition, vertical text recognition, and long text recognition
    - Support multi-lingual recognition: about 80 languages like Korean, Japanese, German, French, etc
- PP-Structure: a document structurize system
    - Support layout analysis and table recognition (support export to Excel)
    - Support key information extraction
    - Support DocVQA
- Rich OCR toolkit
    - Semi-automatic data annotation tool, i.e., PPOCRLabel: support fast and efficient data annotation
    - Data synthesis tool, i.e., Style-Text: easy to synthesize a large number of images which are similar to the target scene image
- Support user-defined training, provides rich predictive inference deployment solutions
- Support PIP installation, easy to use
- Support Linux, Windows, MacOS and other systems
- Supports metric logging to [VisualDL](https://www.paddlepaddle.org.cn/documentation/docs/en/guides/03_VisualDL/visualdl_usage_en.html) and [Weights & Biases](docs.wandb.ai)

## Visualization
=======
>>>>>>> 95ac9c0e

## Features

PaddleOCR support a variety of cutting-edge algorithms related to OCR, and developed industrial featured models/solution [PP-OCR](./doc/doc_en/ppocr_introduction_en.md) and [PP-Structure](./ppstructure/README.md) on this basis, and get through the whole process of data production, model training, compression, inference and deployment.

![](./doc/features_en.png)

> It is recommended to start with the “quick experience” in the document tutorial


## Quick Experience

- Web online experience for the ultra-lightweight OCR: [Online Experience](https://www.paddlepaddle.org.cn/hub/scene/ocr)
- Mobile DEMO experience (based on EasyEdge and Paddle-Lite, supports iOS and Android systems): [Sign in to the website to obtain the QR code for  installing the App](https://ai.baidu.com/easyedge/app/openSource?from=paddlelite)
- One line of code quick use: [Quick Start](./doc/doc_en/quickstart_en.md)


<a name="book"></a>
## E-book: *Dive Into OCR*
- [Dive Into OCR 📚](./doc/doc_en/ocr_book_en.md)


<a name="Community"></a>
## Community

- **Join us**👬: Scan the QR code below with your Wechat, you can join the official technical discussion group. Looking forward to your participation.
- **Contribution**🏅️: [Contribution page](./doc/doc_en/thirdparty.md) contains various tools and applications developed by community developers using PaddleOCR, as well as the functions, optimized documents and codes contributed to PaddleOCR. It is an official honor wall for community developers and a broadcasting station to help publicize high-quality projects.
- **Regular Season**🎁: The community regular season is a point competition for OCR developers, covering four types: documents, codes, models and applications. Awards are selected and awarded on a quarterly basis. Please refer to the [link](https://github.com/PaddlePaddle/PaddleOCR/issues/4982) for more details.


<div align="center">
<img src="https://raw.githubusercontent.com/PaddlePaddle/PaddleOCR/dygraph/doc/joinus.PNG"  width = "200" height = "200" />
</div>


<a name="Supported-Chinese-model-list"></a>
## PP-OCR Series Model List（Update on September 8th）

| Model introduction                                           | Model name                   | Recommended scene | Detection model                                              | Direction classifier                                         | Recognition model                                            |
| ------------------------------------------------------------ | ---------------------------- | ----------------- | ------------------------------------------------------------ | ------------------------------------------------------------ | ------------------------------------------------------------ |
| Chinese and English ultra-lightweight PP-OCRv2 model（11.6M） |  ch_PP-OCRv2_xx |Mobile & Server|[inference model](https://paddleocr.bj.bcebos.com/PP-OCRv2/chinese/ch_PP-OCRv2_det_infer.tar) / [trained model](https://paddleocr.bj.bcebos.com/PP-OCRv2/chinese/ch_PP-OCRv2_det_distill_train.tar)| [inference model](https://paddleocr.bj.bcebos.com/dygraph_v2.0/ch/ch_ppocr_mobile_v2.0_cls_infer.tar) / [trained model](https://paddleocr.bj.bcebos.com/dygraph_v2.0/ch/ch_ppocr_mobile_v2.0_cls_train.tar) |[inference model](https://paddleocr.bj.bcebos.com/PP-OCRv2/chinese/ch_PP-OCRv2_rec_infer.tar) / [trained model](https://paddleocr.bj.bcebos.com/PP-OCRv2/chinese/ch_PP-OCRv2_rec_train.tar)|
| Chinese and English ultra-lightweight PP-OCR model (9.4M)       | ch_ppocr_mobile_v2.0_xx      | Mobile & server   |[inference model](https://paddleocr.bj.bcebos.com/dygraph_v2.0/ch/ch_ppocr_mobile_v2.0_det_infer.tar) / [trained model](https://paddleocr.bj.bcebos.com/dygraph_v2.0/ch/ch_ppocr_mobile_v2.0_det_train.tar)|[inference model](https://paddleocr.bj.bcebos.com/dygraph_v2.0/ch/ch_ppocr_mobile_v2.0_cls_infer.tar) / [trained model](https://paddleocr.bj.bcebos.com/dygraph_v2.0/ch/ch_ppocr_mobile_v2.0_cls_train.tar) |[inference model](https://paddleocr.bj.bcebos.com/dygraph_v2.0/ch/ch_ppocr_mobile_v2.0_rec_infer.tar) / [trained model](https://paddleocr.bj.bcebos.com/dygraph_v2.0/ch/ch_ppocr_mobile_v2.0_rec_train.tar)      |
| Chinese and English general PP-OCR model (143.4M)               | ch_ppocr_server_v2.0_xx      | Server            |[inference model](https://paddleocr.bj.bcebos.com/dygraph_v2.0/ch/ch_ppocr_server_v2.0_det_infer.tar) / [trained model](https://paddleocr.bj.bcebos.com/dygraph_v2.0/ch/ch_ppocr_server_v2.0_det_train.tar)    |[inference model](https://paddleocr.bj.bcebos.com/dygraph_v2.0/ch/ch_ppocr_mobile_v2.0_cls_infer.tar) / [trained model](https://paddleocr.bj.bcebos.com/dygraph_v2.0/ch/ch_ppocr_mobile_v2.0_cls_train.tar)    |[inference model](https://paddleocr.bj.bcebos.com/dygraph_v2.0/ch/ch_ppocr_server_v2.0_rec_infer.tar) / [trained model](https://paddleocr.bj.bcebos.com/dygraph_v2.0/ch/ch_ppocr_server_v2.0_rec_train.tar)  |


- For more model downloads (including multiple languages), please refer to [PP-OCR series model downloads](./doc/doc_en/models_list_en.md).
- For a new language request, please refer to [Guideline for new language_requests](#language_requests).
- For structural document analysis models, please refer to [PP-Structure models](./ppstructure/docs/models_list_en.md).

## Tutorials
- [Environment Preparation](./doc/doc_en/environment_en.md)
- [Quick Start](./doc/doc_en/quickstart_en.md)
- [PP-OCR 🔥](./doc/doc_en/ppocr_introduction_en.md)
    - [Quick Start](./doc/doc_en/quickstart_en.md)
    - [Model Zoo](./doc/doc_en/models_en.md)
    - [Model training](./doc/doc_en/training_en.md)
        - [Text Detection](./doc/doc_en/detection_en.md)
        - [Text Recognition](./doc/doc_en/recognition_en.md)
        - [Text Direction Classification](./doc/doc_en/angle_class_en.md)
    - Model Compression
        - [Model Quantization](./deploy/slim/quantization/README_en.md)
        - [Model Pruning](./deploy/slim/prune/README_en.md)
        - [Knowledge Distillation](./doc/doc_en/knowledge_distillation_en.md)
    - [Inference and Deployment](./deploy/README.md)
        - [Python Inference](./doc/doc_en/inference_ppocr_en.md)
        - [C++ Inference](./deploy/cpp_infer/readme.md)
        - [Serving](./deploy/pdserving/README.md)
        - [Mobile](./deploy/lite/readme.md)
        - [Paddle2ONNX](./deploy/paddle2onnx/readme.md)
        - [Benchmark](./doc/doc_en/benchmark_en.md)  
- [PP-Structure 🔥](./ppstructure/README.md)
    - [Quick Start](./ppstructure/docs/quickstart_en.md)
    - [Model Zoo](./ppstructure/docs/models_list_en.md)
    - [Model training](./doc/doc_en/training_en.md)    
        - [Layout Parser](./ppstructure/layout/README.md)
        - [Table Recognition](./ppstructure/table/README.md)
        - [DocVQA](./ppstructure/vqa/README.md)
        - [Key Information Extraction](./ppstructure/docs/kie_en.md)
    - [Inference and Deployment](./deploy/README.md)
        - [Python Inference](./ppstructure/docs/inference_en.md)
        - [C++ Inference]()
        - [Serving](./deploy/pdserving/README.md)
- [Academic algorithms](./doc/doc_en/algorithms_en.md)
    - [Text detection](./doc/doc_en/algorithm_overview_en.md)
    - [Text recognition](./doc/doc_en/algorithm_overview_en.md)
    - [End-to-end](./doc/doc_en/algorithm_overview_en.md)
    - [Add New Algorithms to PaddleOCR](./doc/doc_en/add_new_algorithm_en.md)
- Data Annotation and Synthesis
    - [Semi-automatic Annotation Tool: PPOCRLabel](./PPOCRLabel/README.md)
    - [Data Synthesis Tool: Style-Text](./StyleText/README.md)
    - [Other Data Annotation Tools](./doc/doc_en/data_annotation_en.md)
    - [Other Data Synthesis Tools](./doc/doc_en/data_synthesis_en.md)
- Datasets
    - [General OCR Datasets(Chinese/English)](./doc/doc_en/datasets_en.md)
    - [HandWritten_OCR_Datasets(Chinese)](./doc/doc_en/handwritten_datasets_en.md)
    - [Various OCR Datasets(multilingual)](./doc/doc_en/vertical_and_multilingual_datasets_en.md)
- [Code Structure](./doc/doc_en/tree_en.md)
- [Visualization](#Visualization)
- [Community](#Community)
- [New language requests](#language_requests)
- [FAQ](./doc/doc_en/FAQ_en.md)
- [References](./doc/doc_en/reference_en.md)
- [License](#LICENSE)


<a name="Visualization"></a>
## Visualization [more](./doc/doc_en/visualization_en.md)
- Chinese OCR model
<div align="center">
    <img src="./doc/imgs_results/ch_ppocr_mobile_v2.0/test_add_91.jpg" width="800">
    <img src="./doc/imgs_results/ch_ppocr_mobile_v2.0/00015504.jpg" width="800">
    <img src="./doc/imgs_results/ch_ppocr_mobile_v2.0/00056221.jpg" width="800">
    <img src="./doc/imgs_results/ch_ppocr_mobile_v2.0/rotate_00052204.jpg" width="800">
</div>

- English OCR model
<div align="center">
    <img src="./doc/imgs_results/ch_ppocr_mobile_v2.0/img_12.jpg" width="800">
</div>

- Multilingual OCR model
<div align="center">
    <img src="./doc/imgs_results/french_0.jpg" width="800">
    <img src="./doc/imgs_results/korean.jpg" width="800">
</div>


<a name="language_requests"></a>
## Guideline for New Language Requests

If you want to request a new language support, a PR with 1 following files are needed：

1. In folder [ppocr/utils/dict](./ppocr/utils/dict),
it is necessary to submit the dict text to this path and name it with `{language}_dict.txt` that contains a list of all characters. Please see the format example from other files in that folder.

If your language has unique elements, please tell me in advance within any way, such as useful links, wikipedia and so on.

More details, please refer to [Multilingual OCR Development Plan](https://github.com/PaddlePaddle/PaddleOCR/issues/1048).


<a name="LICENSE"></a>
## License
This project is released under <a href="https://github.com/PaddlePaddle/PaddleOCR/blob/master/LICENSE">Apache 2.0 license</a><|MERGE_RESOLUTION|>--- conflicted
+++ resolved
@@ -28,33 +28,12 @@
 
 - [more](./doc/doc_en/update_en.md)
 
-<<<<<<< HEAD
-## Features
-- PP-OCR - A series of high-quality pre-trained models, comparable to commercial products
-    - Ultra lightweight PP-OCRv2 series models: detection (3.1M) + direction classifier (1.4M) + recognition 8.5M) = 13.0M
-    - Ultra lightweight PP-OCR mobile series models: detection (3.0M) + direction classifier (1.4M) + recognition (5.0M) = 9.4M
-    - General PP-OCR server series models: detection (47.1M) + direction classifier (1.4M) + recognition (94.9M) = 143.4M
-    - Support Chinese, English, and digit recognition, vertical text recognition, and long text recognition
-    - Support multi-lingual recognition: about 80 languages like Korean, Japanese, German, French, etc
-- PP-Structure: a document structurize system
-    - Support layout analysis and table recognition (support export to Excel)
-    - Support key information extraction
-    - Support DocVQA
-- Rich OCR toolkit
-    - Semi-automatic data annotation tool, i.e., PPOCRLabel: support fast and efficient data annotation
-    - Data synthesis tool, i.e., Style-Text: easy to synthesize a large number of images which are similar to the target scene image
-- Support user-defined training, provides rich predictive inference deployment solutions
-- Support PIP installation, easy to use
-- Support Linux, Windows, MacOS and other systems
-- Supports metric logging to [VisualDL](https://www.paddlepaddle.org.cn/documentation/docs/en/guides/03_VisualDL/visualdl_usage_en.html) and [Weights & Biases](docs.wandb.ai)
-
-## Visualization
-=======
->>>>>>> 95ac9c0e
 
 ## Features
 
 PaddleOCR support a variety of cutting-edge algorithms related to OCR, and developed industrial featured models/solution [PP-OCR](./doc/doc_en/ppocr_introduction_en.md) and [PP-Structure](./ppstructure/README.md) on this basis, and get through the whole process of data production, model training, compression, inference and deployment.
+
+PaddleOCR also supports metric and model logging during training to [VisualDL](https://www.paddlepaddle.org.cn/documentation/docs/en/guides/03_VisualDL/visualdl_usage_en.html) and [Weights & Biases](https://docs.wandb.ai/).
 
 ![](./doc/features_en.png)
 
