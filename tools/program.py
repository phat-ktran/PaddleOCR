--- conflicted
+++ resolved
@@ -578,13 +578,8 @@
     assert alg in [
         'EAST', 'DB', 'SAST', 'Rosetta', 'CRNN', 'STARNet', 'RARE', 'SRN',
         'CLS', 'PGNet', 'Distillation', 'NRTR', 'TableAttn', 'SAR', 'PSE',
-<<<<<<< HEAD
-        'SEED', 'SDMGR', 'LayoutXLM', 'LayoutLM', 'PREN', 'FCE', 'SVTR',
-        'TableMaster'
-=======
         'SEED', 'SDMGR', 'LayoutXLM', 'LayoutLM', 'LayoutLMv2', 'PREN', 'FCE',
-        'SVTR', 'ViTSTR', 'ABINet', 'DB++'
->>>>>>> cec3464e
+        'SVTR', 'ViTSTR', 'ABINet', 'DB++', 'TableMaster'
     ]
 
     if use_xpu:
