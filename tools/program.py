# Copyright (c) 2021 PaddlePaddle Authors. All Rights Reserved.
#
# Licensed under the Apache License, Version 2.0 (the "License");
# you may not use this file except in compliance with the License.
# You may obtain a copy of the License at
#
#     http://www.apache.org/licenses/LICENSE-2.0
#
# Unless required by applicable law or agreed to in writing, software
# distributed under the License is distributed on an "AS IS" BASIS,
# WITHOUT WARRANTIES OR CONDITIONS OF ANY KIND, either express or implied.
# See the License for the specific language governing permissions and
# limitations under the License.

from __future__ import absolute_import
from __future__ import division
from __future__ import print_function

import os
import sys
import platform
import yaml
import time
import shutil
import paddle
import paddle.distributed as dist
from tqdm import tqdm
from argparse import ArgumentParser, RawDescriptionHelpFormatter

from ppocr.utils.stats import TrainingStats
from ppocr.utils.save_load import save_model
from ppocr.utils.utility import print_dict
from ppocr.utils.logging import get_logger
from ppocr.data import build_dataloader
import numpy as np


class ArgsParser(ArgumentParser):
    def __init__(self):
        super(ArgsParser, self).__init__(
            formatter_class=RawDescriptionHelpFormatter)
        self.add_argument("-c", "--config", help="configuration file to use")
        self.add_argument(
            "-o", "--opt", nargs='+', help="set configuration options")

    def parse_args(self, argv=None):
        args = super(ArgsParser, self).parse_args(argv)
        assert args.config is not None, \
            "Please specify --config=configure_file_path."
        args.opt = self._parse_opt(args.opt)
        return args

    def _parse_opt(self, opts):
        config = {}
        if not opts:
            return config
        for s in opts:
            s = s.strip()
            k, v = s.split('=')
            config[k] = yaml.load(v, Loader=yaml.Loader)
        return config


class AttrDict(dict):
    """Single level attribute dict, NOT recursive"""

    def __init__(self, **kwargs):
        super(AttrDict, self).__init__()
        super(AttrDict, self).update(kwargs)

    def __getattr__(self, key):
        if key in self:
            return self[key]
        raise AttributeError("object has no attribute '{}'".format(key))


global_config = AttrDict()

default_config = {'Global': {'debug': False, }}


def load_config(file_path):
    """
    Load config from yml/yaml file.
    Args:
        file_path (str): Path of the config file to be loaded.
    Returns: global config
    """
    merge_config(default_config)
    _, ext = os.path.splitext(file_path)
    assert ext in ['.yml', '.yaml'], "only support yaml files for now"
    merge_config(yaml.load(open(file_path, 'rb'), Loader=yaml.Loader))
    return global_config


def merge_config(config):
    """
    Merge config into global config.
    Args:
        config (dict): Config to be merged.
    Returns: global config
    """
    for key, value in config.items():
        if "." not in key:
            if isinstance(value, dict) and key in global_config:
                global_config[key].update(value)
            else:
                global_config[key] = value
        else:
            sub_keys = key.split('.')
            assert (
                sub_keys[0] in global_config
            ), "the sub_keys can only be one of global_config: {}, but get: {}, please check your running command".format(
                global_config.keys(), sub_keys[0])
            cur = global_config[sub_keys[0]]
            for idx, sub_key in enumerate(sub_keys[1:]):
                if idx == len(sub_keys) - 2:
                    cur[sub_key] = value
                else:
                    cur = cur[sub_key]


def check_gpu(use_gpu):
    """
    Log error and exit when set use_gpu=true in paddlepaddle
    cpu version.
    """
    err = "Config use_gpu cannot be set as true while you are " \
          "using paddlepaddle cpu version ! \nPlease try: \n" \
          "\t1. Install paddlepaddle-gpu to run model on GPU \n" \
          "\t2. Set use_gpu as false in config file to run " \
          "model on CPU"

    try:
        if use_gpu and not paddle.is_compiled_with_cuda():
            print(err)
            sys.exit(1)
    except Exception as e:
        pass


def train(config,
          train_dataloader,
          valid_dataloader,
          device,
          model,
          loss_class,
          optimizer,
          lr_scheduler,
          post_process_class,
          eval_class,
          pre_best_model_dict,
          logger,
          vdl_writer=None):
    cal_metric_during_train = config['Global'].get('cal_metric_during_train',
                                                   False)
    log_smooth_window = config['Global']['log_smooth_window']
    epoch_num = config['Global']['epoch_num']
    print_batch_step = config['Global']['print_batch_step']
    eval_batch_step = config['Global']['eval_batch_step']

    global_step = 0
    if 'global_step' in pre_best_model_dict:
        global_step = pre_best_model_dict['global_step']
    start_eval_step = 0
    if type(eval_batch_step) == list and len(eval_batch_step) >= 2:
        start_eval_step = eval_batch_step[0]
        eval_batch_step = eval_batch_step[1]
        if len(valid_dataloader) == 0:
            logger.info(
                'No Images in eval dataset, evaluation during training will be disabled'
            )
            start_eval_step = 1e111
        logger.info(
            "During the training process, after the {}th iteration, an evaluation is run every {} iterations".
            format(start_eval_step, eval_batch_step))
    save_epoch_step = config['Global']['save_epoch_step']
    save_model_dir = config['Global']['save_model_dir']
    if not os.path.exists(save_model_dir):
        os.makedirs(save_model_dir)
    main_indicator = eval_class.main_indicator
    best_model_dict = {main_indicator: 0}
    best_model_dict.update(pre_best_model_dict)
    train_stats = TrainingStats(log_smooth_window, ['lr'])
    model_average = False
    model.train()

    use_srn = config['Architecture']['algorithm'] == "SRN"
    use_nrtr = config['Architecture']['algorithm'] == "NRTR"
    use_sar = config['Architecture']['algorithm'] == 'SAR'
    try:
        model_type = config['Architecture']['model_type']
    except:
        model_type = None

    if 'start_epoch' in best_model_dict:
        start_epoch = best_model_dict['start_epoch']
    else:
        start_epoch = 1

    for epoch in range(start_epoch, epoch_num + 1):
        train_dataloader = build_dataloader(
            config, 'Train', device, logger, seed=epoch)
        train_batch_cost = 0.0
        train_reader_cost = 0.0
        batch_sum = 0
        batch_start = time.time()
        max_iter = len(train_dataloader) - 1 if platform.system(
        ) == "Windows" else len(train_dataloader)
        for idx, batch in enumerate(train_dataloader):
            train_reader_cost += time.time() - batch_start
            if idx >= max_iter:
                break
            lr = optimizer.get_lr()
            images = batch[0]
            if use_srn:
                model_average = True
            if use_srn or model_type == 'table' or use_nrtr or use_sar:
                preds = model(images, data=batch[1:])
            else:
                preds = model(images)
            loss = loss_class(preds, batch)
            avg_loss = loss['loss']
            avg_loss.backward()
            optimizer.step()
            optimizer.clear_grad()

            train_batch_cost += time.time() - batch_start
            batch_sum += len(images)

            if not isinstance(lr_scheduler, float):
                lr_scheduler.step()

            # logger and visualdl
            stats = {k: v.numpy().mean() for k, v in loss.items()}
            stats['lr'] = lr
            train_stats.update(stats)

            if cal_metric_during_train:  # only rec and cls need
                batch = [item.numpy() for item in batch]
                if model_type == 'table':
                    eval_class(preds, batch)
                else:
                    post_result = post_process_class(preds, batch[1])
                    eval_class(post_result, batch)
                metric = eval_class.get_metric()
                train_stats.update(metric)

            if vdl_writer is not None and dist.get_rank() == 0:
                for k, v in train_stats.get().items():
                    vdl_writer.add_scalar('TRAIN/{}'.format(k), v, global_step)
                vdl_writer.add_scalar('TRAIN/lr', lr, global_step)

            if dist.get_rank() == 0 and (
                (global_step > 0 and global_step % print_batch_step == 0) or
                (idx >= len(train_dataloader) - 1)):
                logs = train_stats.log()
                strs = 'epoch: [{}/{}], iter: {}, {}, reader_cost: {:.5f} s, batch_cost: {:.5f} s, samples: {}, ips: {:.5f}'.format(
                    epoch, epoch_num, global_step, logs, train_reader_cost /
                    print_batch_step, train_batch_cost / print_batch_step,
                    batch_sum, batch_sum / train_batch_cost)
                logger.info(strs)
                train_batch_cost = 0.0
                train_reader_cost = 0.0
                batch_sum = 0
            # eval
            if global_step > start_eval_step and \
                    (global_step - start_eval_step) % eval_batch_step == 0 and dist.get_rank() == 0:
                if model_average:
                    Model_Average = paddle.incubate.optimizer.ModelAverage(
                        0.15,
                        parameters=model.parameters(),
                        min_average_window=10000,
                        max_average_window=15625)
                    Model_Average.apply()
                cur_metric = eval(
                    model,
                    valid_dataloader,
                    post_process_class,
                    eval_class,
                    model_type,
                    use_srn=use_srn,
                    use_sar=use_sar)
                cur_metric_str = 'cur metric, {}'.format(', '.join(
                    ['{}: {}'.format(k, v) for k, v in cur_metric.items()]))
                logger.info(cur_metric_str)

                # logger metric
                if vdl_writer is not None:
                    for k, v in cur_metric.items():
                        if isinstance(v, (float, int)):
                            vdl_writer.add_scalar('EVAL/{}'.format(k),
                                                  cur_metric[k], global_step)
                if cur_metric[main_indicator] >= best_model_dict[
                        main_indicator]:
                    best_model_dict.update(cur_metric)
                    best_model_dict['best_epoch'] = epoch
                    save_model(
                        model,
                        optimizer,
                        save_model_dir,
                        logger,
                        is_best=True,
                        prefix='best_accuracy',
                        best_model_dict=best_model_dict,
                        epoch=epoch,
                        global_step=global_step)
                best_str = 'best metric, {}'.format(', '.join([
                    '{}: {}'.format(k, v) for k, v in best_model_dict.items()
                ]))
                logger.info(best_str)
                # logger best metric
                if vdl_writer is not None:
                    vdl_writer.add_scalar('EVAL/best_{}'.format(main_indicator),
                                          best_model_dict[main_indicator],
                                          global_step)
            global_step += 1
            optimizer.clear_grad()
            batch_start = time.time()
        if dist.get_rank() == 0:
            save_model(
                model,
                optimizer,
                save_model_dir,
                logger,
                is_best=False,
                prefix='latest',
                best_model_dict=best_model_dict,
                epoch=epoch,
                global_step=global_step)
        if dist.get_rank() == 0 and epoch > 0 and epoch % save_epoch_step == 0:
            save_model(
                model,
                optimizer,
                save_model_dir,
                logger,
                is_best=False,
                prefix='iter_epoch_{}'.format(epoch),
                best_model_dict=best_model_dict,
                epoch=epoch,
                global_step=global_step)
    best_str = 'best metric, {}'.format(', '.join(
        ['{}: {}'.format(k, v) for k, v in best_model_dict.items()]))
    logger.info(best_str)
    if dist.get_rank() == 0 and vdl_writer is not None:
        vdl_writer.close()
    return


def eval(model,
         valid_dataloader,
         post_process_class,
         eval_class,
         model_type,
         use_srn=False,
         use_sar=False):
    model.eval()
    with paddle.no_grad():
        total_frame = 0.0
        total_time = 0.0
        pbar = tqdm(total=len(valid_dataloader), desc='eval model:')
        max_iter = len(valid_dataloader) - 1 if platform.system(
        ) == "Windows" else len(valid_dataloader)
        for idx, batch in enumerate(valid_dataloader):
            if idx >= max_iter:
                break
            images = batch[0]
            start = time.time()
            if use_srn or model_type == 'table' or use_sar:
                preds = model(images, data=batch[1:])
            else:
                preds = model(images)
            batch = [item.numpy() for item in batch]
            # Obtain usable results from post-processing methods
            total_time += time.time() - start
            # Evaluate the results of the current batch
            if model_type == 'table':
                eval_class(preds, batch)
            else:
                post_result = post_process_class(preds, batch[1])
                eval_class(post_result, batch)
            pbar.update(1)
            total_frame += len(images)
        # Get final metric，eg. acc or hmean
        metric = eval_class.get_metric()

    pbar.close()
    model.train()
    metric['fps'] = total_frame / total_time
    return metric


def preprocess(is_train=False):
    FLAGS = ArgsParser().parse_args()
    config = load_config(FLAGS.config)
    merge_config(FLAGS.opt)

    # check if set use_gpu=True in paddlepaddle cpu version
    use_gpu = config['Global']['use_gpu']
    check_gpu(use_gpu)

    alg = config['Architecture']['algorithm']
    assert alg in [
        'EAST', 'DB', 'SAST', 'Rosetta', 'CRNN', 'STARNet', 'RARE', 'SRN',
<<<<<<< HEAD
        'CLS', 'PGNet', 'Distillation', 'NRTR', 'TableAttn', 'PSE'
=======
        'CLS', 'PGNet', 'Distillation', 'NRTR', 'TableAttn', 'SAR'
>>>>>>> 29929ac6
    ]

    device = 'gpu:{}'.format(dist.ParallelEnv().dev_id) if use_gpu else 'cpu'
    device = paddle.set_device(device)

    config['Global']['distributed'] = dist.get_world_size() != 1
    if is_train:
        # save_config
        save_model_dir = config['Global']['save_model_dir']
        os.makedirs(save_model_dir, exist_ok=True)
        with open(os.path.join(save_model_dir, 'config.yml'), 'w') as f:
            yaml.dump(
                dict(config), f, default_flow_style=False, sort_keys=False)
        log_file = '{}/train.log'.format(save_model_dir)
    else:
        log_file = None
    logger = get_logger(name='root', log_file=log_file)
    if config['Global']['use_visualdl']:
        from visualdl import LogWriter
        save_model_dir = config['Global']['save_model_dir']
        vdl_writer_path = '{}/vdl/'.format(save_model_dir)
        os.makedirs(vdl_writer_path, exist_ok=True)
        vdl_writer = LogWriter(logdir=vdl_writer_path)
    else:
        vdl_writer = None
    print_dict(config, logger)
    logger.info('train with paddle {} and device {}'.format(paddle.__version__,
                                                            device))
    return config, device, logger, vdl_writer<|MERGE_RESOLUTION|>--- conflicted
+++ resolved
@@ -402,11 +402,7 @@
     alg = config['Architecture']['algorithm']
     assert alg in [
         'EAST', 'DB', 'SAST', 'Rosetta', 'CRNN', 'STARNet', 'RARE', 'SRN',
-<<<<<<< HEAD
-        'CLS', 'PGNet', 'Distillation', 'NRTR', 'TableAttn', 'PSE'
-=======
-        'CLS', 'PGNet', 'Distillation', 'NRTR', 'TableAttn', 'SAR'
->>>>>>> 29929ac6
+        'CLS', 'PGNet', 'Distillation', 'NRTR', 'TableAttn', 'SAR', 'PSE'
     ]
 
     device = 'gpu:{}'.format(dist.ParallelEnv().dev_id) if use_gpu else 'cpu'
