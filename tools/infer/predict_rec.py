--- conflicted
+++ resolved
@@ -68,6 +68,24 @@
                 'name': 'SARLabelDecode',
                 "character_dict_path": args.rec_char_dict_path,
                 "use_space_char": args.use_space_char
+            }   
+        elif self.rec_algorithm == 'ViTSTR':
+            postprocess_params = {
+                'name': 'ViTSTRLabelDecode',
+                "character_dict_path": args.rec_char_dict_path,
+                "use_space_char": args.use_space_char
+            }
+        elif self.rec_algorithm == 'ABINet':
+            postprocess_params = {
+                'name': 'ABINetLabelDecode',
+                "character_dict_path": args.rec_char_dict_path,
+                "use_space_char": args.use_space_char
+            }
+        elif self.rec_algorithm == "SPIN":
+            postprocess_params = {
+                'name': 'SPINLabelDecode',
+                "character_dict_path": args.rec_char_dict_path,
+                "use_space_char": args.use_space_char
             }
         elif self.rec_algorithm == "RobustScanner":
             postprocess_params = {
@@ -75,29 +93,6 @@
                 "character_dict_path": args.rec_char_dict_path,
                 "use_space_char": args.use_space_char,
                 "rm_symbol": True
-            }
-                
-        elif self.rec_algorithm == 'ViTSTR':
-            postprocess_params = {
-                'name': 'ViTSTRLabelDecode',
-                "character_dict_path": args.rec_char_dict_path,
-                "use_space_char": args.use_space_char
-            }
-        elif self.rec_algorithm == 'ABINet':
-            postprocess_params = {
-                'name': 'ABINetLabelDecode',
-                "character_dict_path": args.rec_char_dict_path,
-                "use_space_char": args.use_space_char
-            }
-        elif self.rec_algorithm == "SPIN":
-            postprocess_params = {
-<<<<<<< HEAD
-                'name': 'SPINLabelDecode',
-=======
-                'name': 'SARLabelDecode',
->>>>>>> 8c47bb12
-                "character_dict_path": args.rec_char_dict_path,
-                "use_space_char": args.use_space_char
             }
         self.postprocess_op = build_post_process(postprocess_params)
         self.predictor, self.input_tensor, self.output_tensors, self.config = \
