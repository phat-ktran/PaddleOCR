--- conflicted
+++ resolved
@@ -33,11 +33,7 @@
 
 from xfun import XFUNDataset
 from losses import SERLoss
-<<<<<<< HEAD
-from utils import parse_args, get_bio_label_maps, print_arguments
-=======
 from vqa_utils import parse_args, get_bio_label_maps, print_arguments
->>>>>>> 3b646d4f
 
 from ppocr.utils.logging import get_logger
 
