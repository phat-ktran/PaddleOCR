# 文档视觉问答（DOC-VQA）

VQA指视觉问答，主要针对图像内容进行提问和回答,DOC-VQA是VQA任务中的一种，DOC-VQA主要针对文本图像的文字内容提出问题。

PP-Structure 里的 DOC-VQA算法基于PaddleNLP自然语言处理算法库进行开发。

主要特性如下：

- 集成[LayoutXLM](https://arxiv.org/pdf/2104.08836.pdf)模型以及PP-OCR预测引擎。
- 支持基于多模态方法的语义实体识别 (Semantic Entity Recognition, SER) 以及关系抽取 (Relation Extraction, RE) 任务。基于 SER 任务，可以完成对图像中的文本识别与分类；基于 RE 任务，可以完成对图象中的文本内容的关系提取，如判断问题对(pair)。
- 支持SER任务和RE任务的自定义训练。
- 支持OCR+SER的端到端系统预测与评估。
- 支持OCR+SER+RE的端到端系统预测。


本项目是 [LayoutXLM: Multimodal Pre-training for Multilingual Visually-rich Document Understanding](https://arxiv.org/pdf/2104.08836.pdf) 在 Paddle 2.2上的开源实现，
包含了在 [XFUND数据集](https://github.com/doc-analysis/XFUND) 上的微调代码。

## 1 性能

我们在 [XFUN](https://github.com/doc-analysis/XFUND) 的中文数据集上对算法进行了评估，性能如下

| 模型 | 任务 | hmean | 模型下载地址 |
|:---:|:---:|:---:| :---:|
| LayoutXLM | RE | 0.7483 | [链接](https://paddleocr.bj.bcebos.com/pplayout/re_LayoutXLM_xfun_zh.tar) |
| LayoutXLM | SER | 0.9038 | [链接](https://paddleocr.bj.bcebos.com/pplayout/ser_LayoutXLM_xfun_zh.tar) |
| LayoutLM | SER | 0.7731 | [链接](https://paddleocr.bj.bcebos.com/pplayout/ser_LayoutLM_xfun_zh.tar) |



## 2. 效果演示

**注意：** 测试图片来源于XFUN数据集。

### 2.1 SER

![](../../doc/vqa/result_ser/zh_val_0_ser.jpg) | ![](../../doc/vqa/result_ser/zh_val_42_ser.jpg)
---|---

图中不同颜色的框表示不同的类别，对于XFUN数据集，有`QUESTION`, `ANSWER`, `HEADER` 3种类别

* 深紫色：HEADER
* 浅紫色：QUESTION
* 军绿色：ANSWER

在OCR检测框的左上方也标出了对应的类别和OCR识别结果。


### 2.2 RE

![](../../doc/vqa/result_re/zh_val_21_re.jpg) | ![](../../doc/vqa/result_re/zh_val_40_re.jpg)
---|---


图中红色框表示问题，蓝色框表示答案，问题和答案之间使用绿色线连接。在OCR检测框的左上方也标出了对应的类别和OCR识别结果。


## 3. 安装

### 3.1 安装依赖

- **（1) 安装PaddlePaddle**

```bash
python3 -m pip install --upgrade pip

# GPU安装
python3 -m pip install "paddlepaddle-gpu>=2.2" -i https://mirror.baidu.com/pypi/simple

# CPU安装
python3 -m pip install "paddlepaddle>=2.2" -i https://mirror.baidu.com/pypi/simple

```
更多需求，请参照[安装文档](https://www.paddlepaddle.org.cn/install/quick)中的说明进行操作。


### 3.2 安装PaddleOCR（包含 PP-OCR 和 VQA ）

- **（1）pip快速安装PaddleOCR whl包（仅预测）**

```bash
python3 -m pip install paddleocr
```

- **（2）下载VQA源码（预测+训练）**

```bash
【推荐】git clone https://github.com/PaddlePaddle/PaddleOCR

# 如果因为网络问题无法pull成功，也可选择使用码云上的托管：
git clone https://gitee.com/paddlepaddle/PaddleOCR

# 注：码云托管代码可能无法实时同步本github项目更新，存在3~5天延时，请优先使用推荐方式。
```

<<<<<<< HEAD
- **（3）安装VQA的`requirements`**

```bash
python3 -m pip install -r ppstructure/vqa/requirements.txt
=======
- **（4）安装VQA的`requirements`**

```bash
cd ppstructure/vqa
python3 -m pip install -r requirements.txt
>>>>>>> 1538d93b
```

## 4. 使用


### 4.1 数据和预训练模型准备

如果希望直接体验预测过程，可以下载我们提供的预训练模型，跳过训练过程，直接预测即可。

* 下载处理好的数据集

处理好的XFUN中文数据集下载地址：[https://paddleocr.bj.bcebos.com/dataset/XFUND.tar](https://paddleocr.bj.bcebos.com/dataset/XFUND.tar)。


下载并解压该数据集，解压后将数据集放置在当前目录下。

```shell
wget https://paddleocr.bj.bcebos.com/dataset/XFUND.tar
```

* 转换数据集

若需进行其他XFUN数据集的训练，可使用下面的命令进行数据集的转换

```bash
python3 ppstructure/vqa/helper/trans_xfun_data.py --ori_gt_path=path/to/json_path --output_path=path/to/save_path
```

### 4.2 SER任务

启动训练之前，需要修改下面的四个字段

1. `Train.dataset.data_dir`：指向训练集图片存放目录
2. `Train.dataset.label_file_list`：指向训练集标注文件
3. `Eval.dataset.data_dir`：指指向验证集图片存放目录
4. `Eval.dataset.label_file_list`：指向验证集标注文件

* 启动训练
```shell
<<<<<<< HEAD
CUDA_VISIBLE_DEVICES=0 python3 tools/train.py -c configs/vqa/ser/layoutxlm.yml
=======
python3 train_ser.py \
    --model_name_or_path "layoutxlm-base-uncased" \
    --ser_model_type "LayoutXLM" \
    --train_data_dir "XFUND/zh_train/image" \
    --train_label_path "XFUND/zh_train/xfun_normalize_train.json" \
    --eval_data_dir "XFUND/zh_val/image" \
    --eval_label_path "XFUND/zh_val/xfun_normalize_val.json" \
    --num_train_epochs 200 \
    --eval_steps 10 \
    --output_dir "./output/ser/" \
    --learning_rate 5e-5 \
    --warmup_steps 50 \
    --evaluate_during_training \
    --seed 2048
>>>>>>> 1538d93b
```

最终会打印出`precision`, `recall`, `hmean`等指标。
在`./output/ser_layoutxlm/`文件夹中会保存训练日志，最优的模型和最新epoch的模型。

* 恢复训练

恢复训练需要将之前训练好的模型所在文件夹路径赋值给 `Architecture.Backbone.checkpoints` 字段。

```shell
<<<<<<< HEAD
CUDA_VISIBLE_DEVICES=0 python3 tools/train.py -c configs/vqa/ser/layoutxlm.yml -o Architecture.Backbone.checkpoints=path/to/model_dir
=======
python3 train_ser.py \
    --model_name_or_path "model_path" \
    --ser_model_type "LayoutXLM" \
    --train_data_dir "XFUND/zh_train/image" \
    --train_label_path "XFUND/zh_train/xfun_normalize_train.json" \
    --eval_data_dir "XFUND/zh_val/image" \
    --eval_label_path "XFUND/zh_val/xfun_normalize_val.json" \
    --num_train_epochs 200 \
    --eval_steps 10 \
    --output_dir "./output/ser/" \
    --learning_rate 5e-5 \
    --warmup_steps 50 \
    --evaluate_during_training \
    --num_workers 8 \
    --seed 2048 \
    --resume
>>>>>>> 1538d93b
```

* 评估

评估需要将待评估的模型所在文件夹路径赋值给 `Architecture.Backbone.checkpoints` 字段。

```shell
<<<<<<< HEAD
CUDA_VISIBLE_DEVICES=0 python3 tools/eval.py -c configs/vqa/ser/layoutxlm.yml -o Architecture.Backbone.checkpoints=path/to/model_dir
=======
export CUDA_VISIBLE_DEVICES=0
python3 infer_ser.py \
    --model_name_or_path "PP-Layout_v1.0_ser_pretrained/" \
    --ser_model_type "LayoutXLM" \
    --output_dir "output/ser/" \
    --infer_imgs "XFUND/zh_val/image/" \
    --ocr_json_path "XFUND/zh_val/xfun_normalize_val.json"
>>>>>>> 1538d93b
```
最终会打印出`precision`, `recall`, `hmean`等指标

* 使用`OCR引擎 + SER`串联预测

使用如下命令即可完成`OCR引擎 + SER`的串联预测

```shell
<<<<<<< HEAD
CUDA_VISIBLE_DEVICES=0 python3 tools/infer_vqa_token_ser.py -c configs/vqa/ser/layoutxlm.yml  -o Architecture.Backbone.checkpoints=PP-Layout_v1.0_ser_pretrained/ Global.infer_img=doc/vqa/input/zh_val_42.jpg
=======
export CUDA_VISIBLE_DEVICES=0
python3 infer_ser_e2e.py \
    --model_name_or_path "PP-Layout_v1.0_ser_pretrained/" \
    --ser_model_type "LayoutXLM" \
    --max_seq_length 512 \
    --output_dir "output/ser_e2e/" \
    --infer_imgs "images/input/zh_val_0.jpg"
>>>>>>> 1538d93b
```

最终会在`config.Global.save_res_path`字段所配置的目录下保存预测结果可视化图像以及预测结果文本文件，预测结果文本文件名为`infer_results.txt`。

* 对`OCR引擎 + SER`预测系统进行端到端评估

首先使用 `tools/infer_vqa_token_ser.py` 脚本完成数据集的预测，然后使用下面的命令进行评估。

```shell
export CUDA_VISIBLE_DEVICES=0
python3 helper/eval_with_label_end2end.py --gt_json_path XFUND/zh_val/xfun_normalize_val.json  --pred_json_path output_res/infer_results.txt
```


### 3.3 RE任务

* 启动训练

启动训练之前，需要修改下面的四个字段

1. `Train.dataset.data_dir`：指向训练集图片存放目录
2. `Train.dataset.label_file_list`：指向训练集标注文件
3. `Eval.dataset.data_dir`：指指向验证集图片存放目录
4. `Eval.dataset.label_file_list`：指向验证集标注文件

```shell
CUDA_VISIBLE_DEVICES=0 python3 tools/train.py -c configs/vqa/re/layoutxlm.yml
```

最终会打印出`precision`, `recall`, `hmean`等指标。
在`./output/re_layoutxlm/`文件夹中会保存训练日志，最优的模型和最新epoch的模型。

* 恢复训练

恢复训练需要将之前训练好的模型所在文件夹路径赋值给 `Architecture.Backbone.checkpoints` 字段。

```shell
CUDA_VISIBLE_DEVICES=0 python3 tools/train.py -c configs/vqa/re/layoutxlm.yml -o Architecture.Backbone.checkpoints=path/to/model_dir
```

* 评估

评估需要将待评估的模型所在文件夹路径赋值给 `Architecture.Backbone.checkpoints` 字段。

```shell
CUDA_VISIBLE_DEVICES=0 python3 tools/eval.py -c configs/vqa/re/layoutxlm.yml -o Architecture.Backbone.checkpoints=path/to/model_dir
```
最终会打印出`precision`, `recall`, `hmean`等指标

* 使用`OCR引擎 + SER + RE`串联预测

使用如下命令即可完成`OCR引擎 + SER + RE`的串联预测
```shell
export CUDA_VISIBLE_DEVICES=0
<<<<<<< HEAD
python3 tools/infer_vqa_token_ser_re.py -c configs/vqa/re/layoutxlm.yml  -o Architecture.Backbone.checkpoints=PP-Layout_v1.0_re_pretrained/ Global.infer_img=doc/vqa/input/zh_val_21.jpg -c_ser configs/vqa/ser/layoutxlm.yml  -o_ser Architecture.Backbone.checkpoints=PP-Layout_v1.0_ser_pretrained/
=======
python3 infer_ser_re_e2e.py \
    --model_name_or_path "PP-Layout_v1.0_ser_pretrained/" \
    --re_model_name_or_path "PP-Layout_v1.0_re_pretrained/" \
    --ser_model_type "LayoutXLM" \
    --max_seq_length 512 \
    --output_dir "output/ser_re_e2e/" \
    --infer_imgs "images/input/zh_val_21.jpg"
>>>>>>> 1538d93b
```

最终会在`config.Global.save_res_path`字段所配置的目录下保存预测结果可视化图像以及预测结果文本文件，预测结果文本文件名为`infer_results.txt`。


## 参考链接

- LayoutXLM: Multimodal Pre-training for Multilingual Visually-rich Document Understanding, https://arxiv.org/pdf/2104.08836.pdf
- microsoft/unilm/layoutxlm, https://github.com/microsoft/unilm/tree/master/layoutxlm
- XFUND dataset, https://github.com/doc-analysis/XFUND<|MERGE_RESOLUTION|>--- conflicted
+++ resolved
@@ -93,18 +93,10 @@
 # 注：码云托管代码可能无法实时同步本github项目更新，存在3~5天延时，请优先使用推荐方式。
 ```
 
-<<<<<<< HEAD
 - **（3）安装VQA的`requirements`**
 
 ```bash
 python3 -m pip install -r ppstructure/vqa/requirements.txt
-=======
-- **（4）安装VQA的`requirements`**
-
-```bash
-cd ppstructure/vqa
-python3 -m pip install -r requirements.txt
->>>>>>> 1538d93b
 ```
 
 ## 4. 使用
@@ -144,24 +136,7 @@
 
 * 启动训练
 ```shell
-<<<<<<< HEAD
 CUDA_VISIBLE_DEVICES=0 python3 tools/train.py -c configs/vqa/ser/layoutxlm.yml
-=======
-python3 train_ser.py \
-    --model_name_or_path "layoutxlm-base-uncased" \
-    --ser_model_type "LayoutXLM" \
-    --train_data_dir "XFUND/zh_train/image" \
-    --train_label_path "XFUND/zh_train/xfun_normalize_train.json" \
-    --eval_data_dir "XFUND/zh_val/image" \
-    --eval_label_path "XFUND/zh_val/xfun_normalize_val.json" \
-    --num_train_epochs 200 \
-    --eval_steps 10 \
-    --output_dir "./output/ser/" \
-    --learning_rate 5e-5 \
-    --warmup_steps 50 \
-    --evaluate_during_training \
-    --seed 2048
->>>>>>> 1538d93b
 ```
 
 最终会打印出`precision`, `recall`, `hmean`等指标。
@@ -172,26 +147,7 @@
 恢复训练需要将之前训练好的模型所在文件夹路径赋值给 `Architecture.Backbone.checkpoints` 字段。
 
 ```shell
-<<<<<<< HEAD
 CUDA_VISIBLE_DEVICES=0 python3 tools/train.py -c configs/vqa/ser/layoutxlm.yml -o Architecture.Backbone.checkpoints=path/to/model_dir
-=======
-python3 train_ser.py \
-    --model_name_or_path "model_path" \
-    --ser_model_type "LayoutXLM" \
-    --train_data_dir "XFUND/zh_train/image" \
-    --train_label_path "XFUND/zh_train/xfun_normalize_train.json" \
-    --eval_data_dir "XFUND/zh_val/image" \
-    --eval_label_path "XFUND/zh_val/xfun_normalize_val.json" \
-    --num_train_epochs 200 \
-    --eval_steps 10 \
-    --output_dir "./output/ser/" \
-    --learning_rate 5e-5 \
-    --warmup_steps 50 \
-    --evaluate_during_training \
-    --num_workers 8 \
-    --seed 2048 \
-    --resume
->>>>>>> 1538d93b
 ```
 
 * 评估
@@ -199,17 +155,7 @@
 评估需要将待评估的模型所在文件夹路径赋值给 `Architecture.Backbone.checkpoints` 字段。
 
 ```shell
-<<<<<<< HEAD
 CUDA_VISIBLE_DEVICES=0 python3 tools/eval.py -c configs/vqa/ser/layoutxlm.yml -o Architecture.Backbone.checkpoints=path/to/model_dir
-=======
-export CUDA_VISIBLE_DEVICES=0
-python3 infer_ser.py \
-    --model_name_or_path "PP-Layout_v1.0_ser_pretrained/" \
-    --ser_model_type "LayoutXLM" \
-    --output_dir "output/ser/" \
-    --infer_imgs "XFUND/zh_val/image/" \
-    --ocr_json_path "XFUND/zh_val/xfun_normalize_val.json"
->>>>>>> 1538d93b
 ```
 最终会打印出`precision`, `recall`, `hmean`等指标
 
@@ -218,17 +164,7 @@
 使用如下命令即可完成`OCR引擎 + SER`的串联预测
 
 ```shell
-<<<<<<< HEAD
 CUDA_VISIBLE_DEVICES=0 python3 tools/infer_vqa_token_ser.py -c configs/vqa/ser/layoutxlm.yml  -o Architecture.Backbone.checkpoints=PP-Layout_v1.0_ser_pretrained/ Global.infer_img=doc/vqa/input/zh_val_42.jpg
-=======
-export CUDA_VISIBLE_DEVICES=0
-python3 infer_ser_e2e.py \
-    --model_name_or_path "PP-Layout_v1.0_ser_pretrained/" \
-    --ser_model_type "LayoutXLM" \
-    --max_seq_length 512 \
-    --output_dir "output/ser_e2e/" \
-    --infer_imgs "images/input/zh_val_0.jpg"
->>>>>>> 1538d93b
 ```
 
 最终会在`config.Global.save_res_path`字段所配置的目录下保存预测结果可视化图像以及预测结果文本文件，预测结果文本文件名为`infer_results.txt`。
@@ -283,17 +219,7 @@
 使用如下命令即可完成`OCR引擎 + SER + RE`的串联预测
 ```shell
 export CUDA_VISIBLE_DEVICES=0
-<<<<<<< HEAD
 python3 tools/infer_vqa_token_ser_re.py -c configs/vqa/re/layoutxlm.yml  -o Architecture.Backbone.checkpoints=PP-Layout_v1.0_re_pretrained/ Global.infer_img=doc/vqa/input/zh_val_21.jpg -c_ser configs/vqa/ser/layoutxlm.yml  -o_ser Architecture.Backbone.checkpoints=PP-Layout_v1.0_ser_pretrained/
-=======
-python3 infer_ser_re_e2e.py \
-    --model_name_or_path "PP-Layout_v1.0_ser_pretrained/" \
-    --re_model_name_or_path "PP-Layout_v1.0_re_pretrained/" \
-    --ser_model_type "LayoutXLM" \
-    --max_seq_length 512 \
-    --output_dir "output/ser_re_e2e/" \
-    --infer_imgs "images/input/zh_val_21.jpg"
->>>>>>> 1538d93b
 ```
 
 最终会在`config.Global.save_res_path`字段所配置的目录下保存预测结果可视化图像以及预测结果文本文件，预测结果文本文件名为`infer_results.txt`。
