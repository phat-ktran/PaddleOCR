#!/bin/bash
source test_tipc/common_func.sh

FILENAME=$1

# MODE be one of ['lite_train_lite_infer' 'lite_train_whole_infer' 'whole_train_whole_infer',  
#                 'whole_infer', 'klquant_whole_infer',
#                 'cpp_infer', 'serving_infer']

MODE=$2

dataline=$(cat ${FILENAME})

# parser params
IFS=$'\n'
lines=(${dataline})

# The training params
model_name=$(func_parser_value "${lines[1]}")

trainer_list=$(func_parser_value "${lines[14]}")

if [ ${MODE} = "benchmark_train" ];then
    python_name_list=$(func_parser_value "${lines[2]}")
    array=(${python_name_list}) 
    python_name=${array[0]}
    ${python_name} -m pip install -r requirements.txt
    if [[ ${model_name} =~ "ch_ppocr_mobile_v2_0_det" || ${model_name} =~ "det_mv3_db_v2_0" ]];then
        wget -nc -P  ./pretrain_models/ https://paddleocr.bj.bcebos.com/pretrained/MobileNetV3_large_x0_5_pretrained.pdparams  --no-check-certificate
        rm -rf ./train_data/icdar2015
        wget -nc -P ./train_data/ https://paddleocr.bj.bcebos.com/dataset/icdar2015_benckmark.tar --no-check-certificate
        cd ./train_data/ && tar xf icdar2015_benckmark.tar
        ln -s ./icdar2015_benckmark ./icdar2015
        cd ../
        if [[ ${model_name} =~ "ch_ppocr_mobile_v2_0_det" ]];then
            # expand gt.txt 2 times
            cd ./train_data/icdar2015/text_localization
            for i in `seq 2`;do cp train_icdar2015_label.txt dup$i.txt;done
            cat dup* > train_icdar2015_label.txt && rm -rf dup*
            cd ../../../
        fi
    fi
    if [[ ${model_name} =~ "ch_ppocr_server_v2_0_det" || ${model_name} =~ "ch_PP-OCRv3_det" ]];then
        rm -rf ./train_data/icdar2015
        wget -nc -P ./train_data/ https://paddleocr.bj.bcebos.com/dataset/icdar2015_benckmark.tar --no-check-certificate
        cd ./train_data/ && tar xf icdar2015_benckmark.tar
        ln -s ./icdar2015_benckmark ./icdar2015
        cd ../
    fi
    if [[ ${model_name} =~ "ch_PP-OCRv2_det" ]];then
        wget  -nc -P  ./pretrain_models/  https://paddleocr.bj.bcebos.com/dygraph_v2.0/ch/ch_ppocr_server_v2.0_det_train.tar --no-check-certificate
        cd ./pretrain_models/ && tar xf ch_ppocr_server_v2.0_det_train.tar  && cd ../
        rm -rf ./train_data/icdar2015
        wget -nc -P ./train_data/ https://paddleocr.bj.bcebos.com/dataset/icdar2015_benckmark.tar --no-check-certificate
        cd ./train_data/ && tar xf icdar2015_benckmark.tar
        ln -s ./icdar2015_benckmark ./icdar2015
        cd ../
    fi
    if [[ ${model_name} =~ "det_r50_vd_east_v2_0" ]]; then
        wget -nc -P ./pretrain_models/ https://paddleocr.bj.bcebos.com/dygraph_v2.0/en/det_r50_vd_east_v2.0_train.tar --no-check-certificate
        cd ./pretrain_models/ && tar xf det_r50_vd_east_v2.0_train.tar && cd ../
        rm -rf ./train_data/icdar2015
        wget -nc -P ./train_data/ https://paddleocr.bj.bcebos.com/dataset/icdar2015_benckmark.tar --no-check-certificate
        cd ./train_data/ && tar xf icdar2015_benckmark.tar
        ln -s ./icdar2015_benckmark ./icdar2015
        cd ../
    fi
    if [[ ${model_name} =~ "det_r50_db_v2_0" || ${model_name} =~ "det_r50_vd_pse_v2_0" ]];then
        wget -nc -P ./pretrain_models/ https://paddleocr.bj.bcebos.com/pretrained/ResNet50_vd_ssld_pretrained.pdparams --no-check-certificate
        rm -rf ./train_data/icdar2015
        wget -nc -P ./train_data/ https://paddleocr.bj.bcebos.com/dataset/icdar2015_benckmark.tar --no-check-certificate
        cd ./train_data/ && tar xf icdar2015_benckmark.tar
        ln -s ./icdar2015_benckmark ./icdar2015
        cd ../
    fi
    if [[ ${model_name} =~ "det_r18_db_v2_0" ]];then
        wget -nc -P ./pretrain_models/  https://paddleocr.bj.bcebos.com/pretrained/ResNet18_vd_pretrained.pdparams  --no-check-certificate
        rm -rf ./train_data/icdar2015
        wget -nc -P ./train_data/ https://paddleocr.bj.bcebos.com/dataset/icdar2015_benckmark.tar --no-check-certificate
        cd ./train_data/ && tar xf icdar2015_benckmark.tar
        ln -s ./icdar2015_benckmark ./icdar2015
        cd ../
    fi
    if [[ ${model_name} =~ "ch_ppocr_mobile_v2_0_rec" || ${model_name} =~ "ch_ppocr_server_v2_0_rec" || ${model_name} =~ "ch_PP-OCRv2_rec" || ${model_name} =~ "rec_mv3_none_bilstm_ctc_v2_0" || ${model_name} =~ "ch_PP-OCRv3_rec" ]];then
        rm -rf ./train_data/ic15_data
        wget -nc -P ./train_data/ https://paddleocr.bj.bcebos.com/dataset/ic15_data_benckmark.tar --no-check-certificate
        cd ./train_data/ && tar xf ic15_data_benckmark.tar
        ln -s ./ic15_data_benckmark ./ic15_data
        cd ../
    fi
    if [[ ${model_name} =~ "ch_PP-OCRv2_rec" || ${model_name} =~ "ch_PP-OCRv3_rec" ]];then
        rm -rf ./train_data/ic15_data
        wget -nc -P ./train_data/ https://paddleocr.bj.bcebos.com/dataset/ic15_data_benckmark.tar --no-check-certificate
        cd ./train_data/ && tar xf ic15_data_benckmark.tar
        ln -s ./ic15_data_benckmark ./ic15_data
        cd ic15_data
        mv rec_gt_train4w.txt rec_gt_train.txt
        cd ../
        cd ../
    fi
    if [[ ${model_name} == "en_table_structure" ]];then
        wget -nc -P ./pretrain_models/ https://paddleocr.bj.bcebos.com/dygraph_v2.1/table/en_ppocr_mobile_v2.0_table_structure_train.tar --no-check-certificate
        cd ./pretrain_models/ && tar xf en_ppocr_mobile_v2.0_table_structure_train.tar  && cd ../
        rm -rf ./train_data/pubtabnet
        wget -nc -P ./train_data/ https://paddleocr.bj.bcebos.com/dataset/pubtabnet_benckmark.tar --no-check-certificate
        cd ./train_data/ && tar xf pubtabnet_benckmark.tar
        ln -s ./pubtabnet_benckmark ./pubtabnet
        cd ../
    fi
    if [[ ${model_name} == "slanet" ]];then
        wget -nc -P ./pretrain_models/ https://paddleocr.bj.bcebos.com/ppstructure/models/slanet/en_ppstructure_mobile_v2.0_SLANet_train.tar --no-check-certificate
        cd ./pretrain_models/ && tar xf en_ppstructure_mobile_v2.0_SLANet_train.tar  && cd ../
        rm -rf ./train_data/pubtabnet
        wget -nc -P ./train_data/ https://paddleocr.bj.bcebos.com/dataset/pubtabnet_benckmark.tar --no-check-certificate
        cd ./train_data/ && tar xf pubtabnet_benckmark.tar
        ln -s ./pubtabnet_benckmark ./pubtabnet
        cd ../
    fi
    if [[ ${model_name} == "det_r50_dcn_fce_ctw_v2_0" ]]; then
        wget -nc -P ./pretrain_models/ https://paddleocr.bj.bcebos.com/contribution/det_r50_dcn_fce_ctw_v2.0_train.tar --no-check-certificate
        cd ./pretrain_models/ && tar xf det_r50_dcn_fce_ctw_v2.0_train.tar && cd ../
        rm -rf ./train_data/icdar2015
        wget -nc -P ./train_data/ https://paddleocr.bj.bcebos.com/dataset/icdar2015_benckmark.tar --no-check-certificate
        cd ./train_data/ && tar xf icdar2015_benckmark.tar
        ln -s ./icdar2015_benckmark ./icdar2015
        cd ../
    fi
    if [ ${model_name} == "layoutxlm_ser" ] || [ ${model_name} == "vi_layoutxlm_ser" ]; then
        ${python_name} -m pip install -r ppstructure/kie/requirements.txt
        ${python_name} -m pip install opencv-python -U
        wget -nc -P ./train_data/ https://paddleocr.bj.bcebos.com/ppstructure/dataset/XFUND.tar --no-check-certificate
        cd ./train_data/ && tar xf XFUND.tar
        # expand gt.txt 10 times
        cd XFUND/zh_train
        for i in `seq 10`;do cp train.json dup$i.txt;done
        cat dup* > train.json && rm -rf dup*
        cd ../../
        
        cd ../
    fi
fi

if [ ${MODE} = "lite_train_lite_infer" ];then
    python_name_list=$(func_parser_value "${lines[2]}")
    array=(${python_name_list}) 
    python_name=${array[0]}
    ${python_name} -m pip install -r requirements.txt
    ${python_name} -m pip install https://paddleocr.bj.bcebos.com/libs/auto_log-1.2.0-py3-none-any.whl
    # pretrain lite train data
    wget -nc -P  ./pretrain_models/ https://paddle-imagenet-models-name.bj.bcebos.com/dygraph/MobileNetV3_large_x0_5_pretrained.pdparams  --no-check-certificate
    wget -nc -P ./pretrain_models/  https://paddleocr.bj.bcebos.com/dygraph_v2.0/en/det_mv3_db_v2.0_train.tar  --no-check-certificate
    if [[ ${model_name} =~ "ch_PP-OCRv2_det" ]];then
        wget -nc -P ./pretrain_models/ https://paddleocr.bj.bcebos.com/PP-OCRv2/chinese/ch_PP-OCRv2_det_distill_train.tar --no-check-certificate
        cd ./pretrain_models/ && tar xf ch_PP-OCRv2_det_distill_train.tar && cd ../
    fi
    if [[ ${model_name} =~ "ch_PP-OCRv3_det" ]];then
        wget -nc -P ./pretrain_models/ https://paddleocr.bj.bcebos.com/PP-OCRv3/chinese/ch_PP-OCRv3_det_distill_train.tar --no-check-certificate
        cd ./pretrain_models/ && tar xf ch_PP-OCRv3_det_distill_train.tar && cd ../
    fi
    if [ ${model_name} == "en_table_structure" ] || [ ${model_name} == "en_table_structure_PACT" ];then
        wget -nc -P ./pretrain_models/ https://paddleocr.bj.bcebos.com/dygraph_v2.1/table/en_ppocr_mobile_v2.0_table_structure_train.tar --no-check-certificate
        cd ./pretrain_models/ && tar xf en_ppocr_mobile_v2.0_table_structure_train.tar  && cd ../
        wget -nc -P ./inference/ https://paddleocr.bj.bcebos.com/dygraph_v2.0/table/en_ppocr_mobile_v2.0_table_det_infer.tar --no-check-certificate
        wget -nc -P ./inference/ https://paddleocr.bj.bcebos.com/dygraph_v2.0/table/en_ppocr_mobile_v2.0_table_rec_infer.tar --no-check-certificate
        cd ./inference/ && tar xf en_ppocr_mobile_v2.0_table_det_infer.tar && tar xf en_ppocr_mobile_v2.0_table_rec_infer.tar && cd ../
    fi
    if [ ${model_name} == "slanet" ];then
        wget -nc -P ./pretrain_models/ https://paddleocr.bj.bcebos.com/ppstructure/models/slanet/en_ppstructure_mobile_v2.0_SLANet_train.tar --no-check-certificate
        cd ./pretrain_models/ && tar xf en_ppstructure_mobile_v2.0_SLANet_train.tar  && cd ../
        wget -nc -P ./inference/ https://paddleocr.bj.bcebos.com/dygraph_v2.0/table/en_ppocr_mobile_v2.0_table_det_infer.tar --no-check-certificate
        wget -nc -P ./inference/ https://paddleocr.bj.bcebos.com/dygraph_v2.0/table/en_ppocr_mobile_v2.0_table_rec_infer.tar --no-check-certificate
        cd ./inference/ && tar xf en_ppocr_mobile_v2.0_table_det_infer.tar && tar xf en_ppocr_mobile_v2.0_table_rec_infer.tar && cd ../
    fi
    if [[ ${model_name} =~ "det_r50_db_plusplus" ]];then
        wget -nc -P ./pretrain_models/ https://paddleocr.bj.bcebos.com/dygraph_v2.1/en_det/ResNet50_dcn_asf_synthtext_pretrained.pdparams --no-check-certificate
    fi
    if [ ${model_name} == "table_master" ];then
        wget -nc -P ./pretrain_models/ https://paddleocr.bj.bcebos.com/ppstructure/models/tablemaster/table_structure_tablemaster_train.tar --no-check-certificate
        cd ./pretrain_models/ && tar xf table_structure_tablemaster_train.tar  && cd ../
    fi
    cd ./pretrain_models/ && tar xf det_mv3_db_v2.0_train.tar && cd ../
    rm -rf ./train_data/icdar2015
    rm -rf ./train_data/ic15_data
    rm -rf ./train_data/pubtabnet
    wget -nc -P ./train_data/ https://paddleocr.bj.bcebos.com/dygraph_v2.0/test/icdar2015_lite.tar --no-check-certificate
    wget -nc -P ./train_data/ https://paddleocr.bj.bcebos.com/dygraph_v2.0/test/ic15_data.tar --no-check-certificate
    wget -nc -P ./train_data/ https://paddleocr.bj.bcebos.com/dataset/pubtabnet.tar --no-check-certificate
    wget -nc  -P ./inference https://paddleocr.bj.bcebos.com/dygraph_v2.0/test/rec_inference.tar --no-check-certificate
    wget -nc -P ./deploy/slim/prune https://paddleocr.bj.bcebos.com/dygraph_v2.0/test/sen.pickle --no-check-certificate
    
    cd ./train_data/ && tar xf icdar2015_lite.tar && tar xf ic15_data.tar && tar xf pubtabnet.tar
    ln -s ./icdar2015_lite ./icdar2015
    wget -nc -P ./ic15_data/ https://paddleocr.bj.bcebos.com/dataset/rec_gt_train_lite.txt --no-check-certificate
    wget -nc -P ./ic15_data/ https://paddleocr.bj.bcebos.com/dataset/rec_gt_test_lite.txt --no-check-certificate
    mv ic15_data/rec_gt_train_lite.txt ic15_data/rec_gt_train.txt
    mv ic15_data/rec_gt_test_lite.txt ic15_data/rec_gt_test.txt
    cd ../
    cd ./inference && tar xf rec_inference.tar && cd ../
    if [ ${model_name} == "ch_PP-OCRv2_det" ] || [ ${model_name} == "ch_PP-OCRv2_det_PACT" ]; then
        wget  -nc -P  ./pretrain_models/  https://paddleocr.bj.bcebos.com/dygraph_v2.0/ch/ch_ppocr_server_v2.0_det_train.tar --no-check-certificate
        cd ./pretrain_models/ && tar xf ch_ppocr_server_v2.0_det_train.tar  && cd ../
    fi
    if [ ${model_name} == "ch_PP-OCRv2_rec" ] || [ ${model_name} == "ch_PP-OCRv2_rec_PACT" ]; then
        wget  -nc -P  ./pretrain_models/  https://paddleocr.bj.bcebos.com/PP-OCRv2/chinese/ch_PP-OCRv2_rec_train.tar --no-check-certificate
        cd ./pretrain_models/ && tar xf ch_PP-OCRv2_rec_train.tar && cd ../
    fi
    if [ ${model_name} == "ch_PP-OCRv3_rec" ] || [ ${model_name} == "ch_PP-OCRv3_rec_PACT" ]; then
        wget  -nc -P  ./pretrain_models/  https://paddleocr.bj.bcebos.com/PP-OCRv3/chinese/ch_PP-OCRv3_rec_train.tar --no-check-certificate
        cd ./pretrain_models/ && tar xf ch_PP-OCRv3_rec_train.tar && cd ../
    fi
    if [ ${model_name} == "det_r18_db_v2_0" ]; then
        wget -nc -P ./pretrain_models/  https://paddleocr.bj.bcebos.com/pretrained/ResNet18_vd_pretrained.pdparams  --no-check-certificate
    fi
    if [ ${model_name} == "en_server_pgnetA" ]; then
        wget -nc -P ./train_data/ https://paddleocr.bj.bcebos.com/dygraph_v2.0/test/total_text_lite.tar --no-check-certificate
        wget -nc -P ./pretrain_models/ https://paddleocr.bj.bcebos.com/dygraph_v2.0/pgnet/en_server_pgnetA.tar --no-check-certificate
        cd ./pretrain_models/ && tar xf en_server_pgnetA.tar && cd ../
        cd ./train_data && tar xf total_text_lite.tar && ln -s total_text_lite total_text && cd ../
    fi
    if [ ${model_name} == "det_r50_vd_sast_icdar15_v2_0" ] || [ ${model_name} == "det_r50_vd_sast_totaltext_v2_0" ]; then
        wget -nc -P ./pretrain_models/ https://paddle-imagenet-models-name.bj.bcebos.com/dygraph/ResNet50_vd_ssld_pretrained.pdparams --no-check-certificate
        wget -nc -P ./pretrain_models/ https://paddleocr.bj.bcebos.com/dygraph_v2.0/en/det_r50_vd_sast_icdar15_v2.0_train.tar --no-check-certificate
        wget -nc -P ./train_data/ https://paddleocr.bj.bcebos.com/dygraph_v2.0/test/total_text_lite.tar --no-check-certificate
        cd ./train_data && tar xf total_text_lite.tar && ln -s total_text_lite total_text  && cd ../
        cd ./pretrain_models && tar xf det_r50_vd_sast_icdar15_v2.0_train.tar && cd ../
    fi
    if [ ${model_name} == "det_mv3_db_v2_0" ]; then
        wget -nc -P ./inference/ https://paddleocr.bj.bcebos.com/dygraph_v2.0/en/det_mv3_db_v2.0_train.tar  --no-check-certificate
        cd ./inference/ && tar xf det_mv3_db_v2.0_train.tar && cd ../
    fi
    if [ ${model_name} == "det_r50_db_v2_0" ]; then
        wget -nc -P ./pretrain_models/ https://paddle-imagenet-models-name.bj.bcebos.com/dygraph/ResNet50_vd_ssld_pretrained.pdparams --no-check-certificate
        wget -nc -P ./inference/ https://paddleocr.bj.bcebos.com/dygraph_v2.0/en/det_r50_vd_db_v2.0_train.tar  --no-check-certificate
        cd ./inference/ && tar xf det_r50_vd_db_v2.0_train.tar && cd ../
    fi
    if [ ${model_name} == "ch_ppocr_mobile_v2_0_rec_FPGM" ]; then
        wget -nc -P ./pretrain_models/ https://paddleocr.bj.bcebos.com/dygraph_v2.0/ch/ch_ppocr_mobile_v2.0_rec_train.tar --no-check-certificate
        cd ./pretrain_models/ && tar xf ch_ppocr_mobile_v2.0_rec_train.tar && cd ../
        ${python_name} -m pip install paddleslim
    fi
    if [ ${model_name} == "ch_ppocr_mobile_v2_0_det_FPGM" ]; then
        ${python_name} -m pip install paddleslim
    fi
    if [ ${model_name} == "det_mv3_east_v2_0" ]; then
        wget -nc -P ./pretrain_models/ https://paddleocr.bj.bcebos.com/dygraph_v2.0/en/det_mv3_east_v2.0_train.tar --no-check-certificate
        cd ./pretrain_models/ && tar xf det_mv3_east_v2.0_train.tar && cd ../
    fi
    if [ ${model_name} == "det_r50_vd_east_v2_0" ]; then
        wget -nc -P ./pretrain_models/ https://paddleocr.bj.bcebos.com/dygraph_v2.0/en/det_r50_vd_east_v2.0_train.tar --no-check-certificate
        cd ./pretrain_models/ && tar xf det_r50_vd_east_v2.0_train.tar && cd ../
    fi
    if [ ${model_name} == "det_r50_dcn_fce_ctw_v2_0" ]; then
        wget -nc -P ./pretrain_models/ https://paddleocr.bj.bcebos.com/contribution/det_r50_dcn_fce_ctw_v2.0_train.tar --no-check-certificate
        cd ./pretrain_models/ && tar xf det_r50_dcn_fce_ctw_v2.0_train.tar & cd ../
    fi
    if [ ${model_name} == "rec_r32_gaspin_bilstm_att" ]; then
        wget -nc -P ./pretrain_models/ https://paddleocr.bj.bcebos.com/rec_r32_gaspin_bilstm_att_train.tar --no-check-certificate
        cd ./pretrain_models/ && tar xf rec_r32_gaspin_bilstm_att_train.tar && cd ../
    fi
    if [ ${model_name} == "layoutxlm_ser" ]; then
        ${python_name} -m pip install -r ppstructure/kie/requirements.txt
        ${python_name} -m pip install opencv-python -U
<<<<<<< HEAD
=======
        wget -nc -P ./train_data/ https://paddleocr.bj.bcebos.com/ppstructure/dataset/XFUND.tar --no-check-certificate
        cd ./train_data/ && tar xf XFUND.tar
        cd ../

        wget -nc -P ./pretrain_models/ https://paddleocr.bj.bcebos.com/pplayout/ser_LayoutXLM_xfun_zh.tar --no-check-certificate
        cd ./pretrain_models/ && tar xf ser_LayoutXLM_xfun_zh.tar  && cd ../
    fi
    if [ ${model_name} == "vi_layoutxlm_ser" ]; then
        ${python_name} -m pip install -r ppstructure/kie/requirements.txt
        ${python_name} -m pip install opencv-python -U
>>>>>>> 321b0a77
        wget -nc -P ./train_data/ https://paddleocr.bj.bcebos.com/ppstructure/dataset/XFUND.tar --no-check-certificate
        cd ./train_data/ && tar xf XFUND.tar
        cd ../

        wget -nc -P ./pretrain_models/ https://paddleocr.bj.bcebos.com/pplayout/ser_LayoutXLM_xfun_zh.tar --no-check-certificate
        cd ./pretrain_models/ && tar xf ser_LayoutXLM_xfun_zh.tar  && cd ../
    fi
    if [ ${model_name} == "vi_layoutxlm_ser" ]; then
        ${python_name} -m pip install -r ppstructure/kie/requirements.txt
        ${python_name} -m pip install opencv-python -U
        wget -nc -P ./train_data/ https://paddleocr.bj.bcebos.com/ppstructure/dataset/XFUND.tar --no-check-certificate
        cd ./train_data/ && tar xf XFUND.tar
        cd ../
    fi
    if [ ${model_name} == "det_r18_ct" ]; then
        wget -nc -P ./pretrain_models/  https://paddleocr.bj.bcebos.com/pretrained/ResNet18_vd_pretrained.pdparams  --no-check-certificate
        wget -nc -P ./train_data/ https://paddleocr.bj.bcebos.com/dataset/ct_tipc/total_text_lite2.tar --no-check-certificate
        cd ./train_data && tar xf total_text_lite2.tar && ln -s total_text_lite2 total_text && cd ../
    fi
    if [ ${model_name} == "det_r18_ct" ]; then
        wget -nc -P ./pretrain_models/  https://paddleocr.bj.bcebos.com/pretrained/ResNet18_vd_pretrained.pdparams  --no-check-certificate
        wget -nc -P ./train_data/ https://paddleocr.bj.bcebos.com/dataset/ct_tipc/total_text_lite2.tar --no-check-certificate
        cd ./train_data && tar xf total_text_lite2.tar && ln -s total_text_lite2 total_text && cd ../
    fi

elif [ ${MODE} = "whole_train_whole_infer" ];then
    wget -nc -P  ./pretrain_models/ https://paddle-imagenet-models-name.bj.bcebos.com/dygraph/MobileNetV3_large_x0_5_pretrained.pdparams --no-check-certificate
    rm -rf ./train_data/icdar2015
    rm -rf ./train_data/ic15_data
    rm -rf ./train_data/pubtabnet
    wget -nc -P ./train_data/ https://paddleocr.bj.bcebos.com/dygraph_v2.0/test/icdar2015.tar --no-check-certificate
    wget -nc -P ./train_data/ https://paddleocr.bj.bcebos.com/dygraph_v2.0/test/ic15_data.tar --no-check-certificate
    wget -nc -P ./train_data/ https://paddleocr.bj.bcebos.com/dataset/pubtabnet.tar --no-check-certificate
    cd ./train_data/ && tar xf icdar2015.tar && tar xf ic15_data.tar && tar xf pubtabnet.tar 
    wget -nc -P ./ic15_data/ https://paddleocr.bj.bcebos.com/dataset/rec_gt_train_lite.txt --no-check-certificate
    wget -nc -P ./ic15_data/ https://paddleocr.bj.bcebos.com/dataset/rec_gt_test_lite.txt --no-check-certificate
    cd ../
    if [ ${model_name} == "ch_PP-OCRv2_det" ]; then
        wget -nc -P ./pretrain_models/ https://paddleocr.bj.bcebos.com/PP-OCRv2/chinese/ch_PP-OCRv2_det_distill_train.tar --no-check-certificate
        cd ./pretrain_models/ && tar xf ch_PP-OCRv2_det_distill_train.tar && cd ../
    fi
    if [ ${model_name} == "ch_PP-OCRv3_det" ]; then
        wget -nc -P ./pretrain_models/ https://paddleocr.bj.bcebos.com/PP-OCRv3/chinese/ch_PP-OCRv3_det_distill_train.tar --no-check-certificate
        cd ./pretrain_models/ && tar xf ch_PP-OCRv3_det_distill_train.tar && cd ../
    fi
    if [ ${model_name} == "en_server_pgnetA" ]; then
        wget -nc -P ./train_data/  https://paddleocr.bj.bcebos.com/dygraph_v2.0/test/total_text_lite.tar  --no-check-certificate
        wget -nc -P ./pretrain_models/ https://paddleocr.bj.bcebos.com/dygraph_v2.0/pgnet/en_server_pgnetA.tar --no-check-certificate
        cd ./pretrain_models/ && tar xf en_server_pgnetA.tar && cd ../
        cd ./train_data && tar xf total_text.tar && ln -s total_text_lite total_text  && cd ../
    fi
    if [ ${model_name} == "det_r50_vd_sast_totaltext_v2_0" ]; then
        wget -nc -P ./pretrain_models/ https://paddle-imagenet-models-name.bj.bcebos.com/dygraph/ResNet50_vd_ssld_pretrained.pdparams --no-check-certificate
        wget -nc -P ./train_data/ https://paddleocr.bj.bcebos.com/dygraph_v2.0/test/total_text_lite.tar  --no-check-certificate
        cd ./train_data && tar xf total_text.tar && ln -s total_text_lite total_text  && cd ../
    fi
    if [[ ${model_name} =~ "en_table_structure" ]];then
        wget -nc -P ./pretrain_models/ https://paddleocr.bj.bcebos.com/dygraph_v2.1/table/en_ppocr_mobile_v2.0_table_structure_train.tar --no-check-certificate
        cd ./pretrain_models/ && tar xf en_ppocr_mobile_v2.0_table_structure_train.tar  && cd ../
        wget -nc -P ./inference/ https://paddleocr.bj.bcebos.com/dygraph_v2.0/table/en_ppocr_mobile_v2.0_table_det_infer.tar --no-check-certificate
        wget -nc -P ./inference/ https://paddleocr.bj.bcebos.com/dygraph_v2.0/table/en_ppocr_mobile_v2.0_table_rec_infer.tar --no-check-certificate
        cd ./inference/ && tar xf en_ppocr_mobile_v2.0_table_det_infer.tar && tar xf en_ppocr_mobile_v2.0_table_rec_infer.tar && cd ../
    fi
elif [ ${MODE} = "lite_train_whole_infer" ];then
    wget -nc -P  ./pretrain_models/ https://paddle-imagenet-models-name.bj.bcebos.com/dygraph/MobileNetV3_large_x0_5_pretrained.pdparams --no-check-certificate
    rm -rf ./train_data/icdar2015
    rm -rf ./train_data/ic15_data
    rm -rf ./train_data/pubtabnet
    wget -nc -P ./train_data/ https://paddleocr.bj.bcebos.com/dygraph_v2.0/test/icdar2015_infer.tar --no-check-certificate
    wget -nc -P ./train_data/ https://paddleocr.bj.bcebos.com/dygraph_v2.0/test/ic15_data.tar --no-check-certificate
    wget -nc -P ./train_data/ https://paddleocr.bj.bcebos.com/dataset/pubtabnet.tar --no-check-certificate
    cd ./train_data/ && tar xf icdar2015_infer.tar && tar xf ic15_data.tar && tar xf pubtabnet.tar
    ln -s ./icdar2015_infer ./icdar2015
    wget -nc -P ./ic15_data/ https://paddleocr.bj.bcebos.com/dataset/rec_gt_train_lite.txt --no-check-certificate
    wget -nc -P ./ic15_data/ https://paddleocr.bj.bcebos.com/dataset/rec_gt_test_lite.txt --no-check-certificate
    cd ../
    if [ ${model_name} == "ch_PP-OCRv2_det" ]; then
        wget -nc -P ./pretrain_models/ https://paddleocr.bj.bcebos.com/PP-OCRv2/chinese/ch_PP-OCRv2_det_distill_train.tar --no-check-certificate
        cd ./pretrain_models/ && tar xf ch_PP-OCRv2_det_distill_train.tar && cd ../
    fi
    if [ ${model_name} == "ch_PP-OCRv3_det" ]; then
        wget -nc -P ./pretrain_models/ https://paddleocr.bj.bcebos.com/PP-OCRv3/chinese/ch_PP-OCRv3_det_distill_train.tar --no-check-certificate
        cd ./pretrain_models/ && tar xf ch_PP-OCRv3_det_distill_train.tar && cd ../
    fi
    if [[ ${model_name} =~ "en_table_structure" ]];then
        wget -nc -P ./pretrain_models/ https://paddleocr.bj.bcebos.com/dygraph_v2.1/table/en_ppocr_mobile_v2.0_table_structure_train.tar --no-check-certificate
        cd ./pretrain_models/ && tar xf en_ppocr_mobile_v2.0_table_structure_train.tar  && cd ../
        wget -nc -P ./inference/ https://paddleocr.bj.bcebos.com/dygraph_v2.0/table/en_ppocr_mobile_v2.0_table_det_infer.tar --no-check-certificate
        wget -nc -P ./inference/ https://paddleocr.bj.bcebos.com/dygraph_v2.0/table/en_ppocr_mobile_v2.0_table_rec_infer.tar --no-check-certificate
        cd ./inference/ && tar xf en_ppocr_mobile_v2.0_table_det_infer.tar && tar xf en_ppocr_mobile_v2.0_table_rec_infer.tar && cd ../
    fi
elif [ ${MODE} = "whole_infer" ];then
    python_name_list=$(func_parser_value "${lines[2]}")
    array=(${python_name_list}) 
    python_name=${array[0]}
<<<<<<< HEAD
    ${python_name} -m pip install paddleslim
    ${python_name} -m pip install -r requirements.txt 
=======
    ${python_name} -m pip install paddleslim --force-reinstall
    ${python_name} -m pip install -r requirements.txt
>>>>>>> 321b0a77
    wget -nc -P ./inference https://paddleocr.bj.bcebos.com/dygraph_v2.0/test/ch_det_data_50.tar --no-check-certificate
    wget -nc -P ./inference/ https://paddleocr.bj.bcebos.com/dygraph_v2.0/test/rec_inference.tar --no-check-certificate
    cd ./inference && tar xf rec_inference.tar  && tar xf ch_det_data_50.tar && cd ../
    wget -nc -P ./train_data/ https://paddleocr.bj.bcebos.com/ppstructure/dataset/XFUND.tar --no-check-certificate
    cd ./train_data/ && tar xf XFUND.tar && cd ../
    head -n 2 train_data/XFUND/zh_val/val.json > train_data/XFUND/zh_val/val_lite.json
    mv train_data/XFUND/zh_val/val_lite.json train_data/XFUND/zh_val/val.json
    if [ ${model_name} = "ch_ppocr_mobile_v2_0_det" ]; then
        eval_model_name="ch_ppocr_mobile_v2.0_det_train"
        rm -rf ./train_data/icdar2015
        wget -nc  -P ./inference https://paddleocr.bj.bcebos.com/dygraph_v2.0/ch/ch_ppocr_mobile_v2.0_det_train.tar --no-check-certificate
        wget -nc  -P ./inference https://paddleocr.bj.bcebos.com/dygraph_v2.0/ch/ch_ppocr_mobile_v2.0_det_infer.tar --no-check-certificate
        cd ./inference && tar xf ${eval_model_name}.tar && tar xf ch_det_data_50.tar && tar xf ch_ppocr_mobile_v2.0_det_infer.tar && cd ../
    elif [ ${model_name} = "ch_ppocr_mobile_v2_0_det_PACT" ]; then
        eval_model_name="ch_ppocr_mobile_v2.0_det_prune_infer"
        wget -nc -P ./inference https://paddleocr.bj.bcebos.com/dygraph_v2.0/slim/ch_ppocr_mobile_v2.0_det_prune_infer.tar --no-check-certificate
        cd ./inference && tar xf ${eval_model_name}.tar && tar xf ch_det_data_50.tar && cd ../
    elif [ ${model_name} = "ch_ppocr_server_v2_0_det" ]; then
        wget -nc -P ./inference https://paddleocr.bj.bcebos.com/dygraph_v2.0/ch/ch_ppocr_server_v2.0_det_train.tar --no-check-certificate
        cd ./inference && tar xf ch_ppocr_server_v2.0_det_train.tar && tar xf ch_det_data_50.tar && cd ../
    elif  [ ${model_name} = "ch_ppocr_mobile_v2_0" ]; then
        wget -nc  -P ./inference https://paddleocr.bj.bcebos.com/dygraph_v2.0/ch/ch_ppocr_mobile_v2.0_det_infer.tar --no-check-certificate
        wget -nc  -P ./inference https://paddleocr.bj.bcebos.com/dygraph_v2.0/ch/ch_ppocr_mobile_v2.0_rec_infer.tar --no-check-certificate
        cd ./inference && tar xf ch_ppocr_mobile_v2.0_det_infer.tar && tar xf ch_ppocr_mobile_v2.0_rec_infer.tar && tar xf ch_det_data_50.tar && cd ../
    elif  [ ${model_name} = "ch_ppocr_server_v2_0" ]; then
        wget -nc  -P ./inference https://paddleocr.bj.bcebos.com/dygraph_v2.0/ch/ch_ppocr_server_v2.0_det_infer.tar --no-check-certificate
        wget -nc  -P ./inference https://paddleocr.bj.bcebos.com/dygraph_v2.0/ch/ch_ppocr_server_v2.0_rec_infer.tar --no-check-certificate
        cd ./inference && tar xf ch_ppocr_server_v2.0_det_infer.tar && tar xf ch_ppocr_server_v2.0_rec_infer.tar && tar xf ch_det_data_50.tar && cd ../
    elif [ ${model_name} = "ch_ppocr_mobile_v2_0_rec_PACT" ]; then
        eval_model_name="ch_ppocr_mobile_v2.0_rec_slim_infer"
        wget -nc  -P ./inference https://paddleocr.bj.bcebos.com/dygraph_v2.0/ch/ch_ppocr_mobile_v2.0_rec_slim_infer.tar --no-check-certificate
        cd ./inference && tar xf ${eval_model_name}.tar && cd ../
    elif [ ${model_name} = "ch_ppocr_mobile_v2_0_rec_FPGM" ]; then
        eval_model_name="ch_PP-OCRv2_rec_infer"
        wget -nc  -P ./inference https://paddleocr.bj.bcebos.com/PP-OCRv2/chinese/ch_PP-OCRv2_rec_infer.tar --no-check-certificate
        cd ./inference && tar xf ${eval_model_name}.tar && cd ../
    fi 
    if [[ ${model_name} =~ "ch_PP-OCRv2" ]]; then
        wget -nc -P ./inference/ https://paddleocr.bj.bcebos.com/PP-OCRv2/chinese/ch_PP-OCRv2_det_infer.tar --no-check-certificate
        wget -nc -P ./inference/ https://paddleocr.bj.bcebos.com/PP-OCRv2/chinese/ch_PP-OCRv2_rec_infer.tar --no-check-certificate
        cd ./inference && tar xf ch_PP-OCRv2_det_infer.tar && tar xf ch_PP-OCRv2_rec_infer.tar && tar xf ch_det_data_50.tar && cd ../
    fi
    if [[ ${model_name} =~ "ch_PP-OCRv3" ]]; then
        wget -nc -P ./inference/ https://paddleocr.bj.bcebos.com/PP-OCRv3/chinese/ch_PP-OCRv3_det_infer.tar --no-check-certificate
        wget -nc -P ./inference/ https://paddleocr.bj.bcebos.com/PP-OCRv3/chinese/ch_PP-OCRv3_rec_infer.tar --no-check-certificate
        cd ./inference && tar xf ch_PP-OCRv3_det_infer.tar && tar xf ch_PP-OCRv3_rec_infer.tar && tar xf ch_det_data_50.tar && cd ../
    fi
    if [[ ${model_name} =~ "ch_PP-OCRv2_det" ]]; then
        eval_model_name="ch_PP-OCRv2_det_infer"
        wget -nc -P ./inference/ https://paddleocr.bj.bcebos.com/PP-OCRv2/chinese/ch_PP-OCRv2_det_infer.tar --no-check-certificate
        cd ./inference && tar xf ${eval_model_name}.tar && tar xf ch_det_data_50.tar && cd ../
    fi
    if [[ ${model_name} =~ "ch_PP-OCRv3_det" ]]; then
        eval_model_name="ch_PP-OCRv3_det_infer"
        wget -nc -P ./inference/ https://paddleocr.bj.bcebos.com/PP-OCRv3/chinese/ch_PP-OCRv3_det_infer.tar --no-check-certificate
        cd ./inference && tar xf ${eval_model_name}.tar && tar xf ch_det_data_50.tar && cd ../
    fi
    if [[ ${model_name} =~ "ch_PP-OCRv2_rec" ]]; then
        eval_model_name="ch_PP-OCRv2_rec_infer"
        wget -nc -P ./inference/ https://paddleocr.bj.bcebos.com/PP-OCRv2/chinese/ch_PP-OCRv2_rec_infer.tar --no-check-certificate
        wget -nc -P ./inference/ https://paddleocr.bj.bcebos.com/PP-OCRv2/chinese/ch_PP-OCRv2_rec_slim_quant_infer.tar --no-check-certificate
        cd ./inference && tar xf ${eval_model_name}.tar && tar xf ch_PP-OCRv2_rec_slim_quant_infer.tar && cd ../
    fi   
    if [[ ${model_name} =~ "ch_PP-OCRv3_rec" ]]; then
        eval_model_name="ch_PP-OCRv3_rec_infer"
        wget -nc -P ./inference/ https://paddleocr.bj.bcebos.com/PP-OCRv3/chinese/ch_PP-OCRv3_rec_infer.tar --no-check-certificate
        wget -nc -P ./inference/ https://paddleocr.bj.bcebos.com/PP-OCRv3/chinese/ch_PP-OCRv3_rec_slim_infer.tar --no-check-certificate
        cd ./inference && tar xf ${eval_model_name}.tar && tar xf ch_PP-OCRv3_rec_slim_infer.tar && cd ../
    fi
    if [[ ${model_name} == "ch_PP-OCRv3_rec_PACT" ]]; then
        wget -nc -P ./inference/ https://paddleocr.bj.bcebos.com/PP-OCRv3/chinese/ch_PP-OCRv3_rec_slim_infer.tar --no-check-certificate
        cd ./inference && tar xf ch_PP-OCRv3_rec_slim_infer.tar && cd ../
    fi  
    if [ ${model_name} == "en_server_pgnetA" ]; then
        wget -nc -P ./inference/  https://paddleocr.bj.bcebos.com/dygraph_v2.0/pgnet/en_server_pgnetA.tar  --no-check-certificate
        cd ./inference && tar xf en_server_pgnetA.tar && tar xf ch_det_data_50.tar && cd ../
    fi
    if [ ${model_name} == "det_r50_vd_sast_icdar15_v2_0" ]; then
        wget -nc -P  ./inference/ https://paddleocr.bj.bcebos.com/dygraph_v2.0/en/det_r50_vd_sast_icdar15_v2.0_train.tar --no-check-certificate
        cd ./inference/ && tar xf det_r50_vd_sast_icdar15_v2.0_train.tar && tar xf ch_det_data_50.tar && cd ../
    fi
    if [ ${model_name} == "rec_mv3_none_none_ctc_v2_0" ]; then
        wget -nc -P ./inference/ https://paddleocr.bj.bcebos.com/dygraph_v2.0/en/rec_mv3_none_none_ctc_v2.0_train.tar --no-check-certificate
        cd ./inference/ && tar xf rec_mv3_none_none_ctc_v2.0_train.tar && cd ../
    fi
    if [ ${model_name} == "rec_r34_vd_none_none_ctc_v2_0" ]; then
        wget -nc -P ./inference/ https://paddleocr.bj.bcebos.com/dygraph_v2.0/en/rec_r34_vd_none_none_ctc_v2.0_train.tar --no-check-certificate
        cd ./inference/ && tar xf rec_r34_vd_none_none_ctc_v2.0_train.tar && cd ../
    fi
    if [ ${model_name} == "rec_mv3_none_bilstm_ctc_v2_0" ]; then
        wget -nc -P ./inference/ https://paddleocr.bj.bcebos.com/dygraph_v2.0/en/rec_mv3_none_bilstm_ctc_v2.0_train.tar --no-check-certificate
        cd ./inference/ && tar xf rec_mv3_none_bilstm_ctc_v2.0_train.tar && cd ../
    fi
    if [ ${model_name} == "rec_r34_vd_none_bilstm_ctc_v2_0" ]; then
        wget -nc -P ./inference/ https://paddleocr.bj.bcebos.com/dygraph_v2.0/en/rec_r34_vd_none_bilstm_ctc_v2.0_train.tar --no-check-certificate
        cd ./inference/ && tar xf rec_r34_vd_none_bilstm_ctc_v2.0_train.tar && cd ../
    fi
    if [ ${model_name} == "rec_mv3_tps_bilstm_ctc_v2_0" ]; then
        wget -nc -P ./inference/ https://paddleocr.bj.bcebos.com/dygraph_v2.0/en/rec_mv3_tps_bilstm_ctc_v2.0_train.tar --no-check-certificate
        cd ./inference/ && tar xf rec_mv3_tps_bilstm_ctc_v2.0_train.tar && cd ../
    fi
    if [ ${model_name} == "rec_r34_vd_tps_bilstm_ctc_v2_0" ]; then
        wget -nc -P ./inference/ https://paddleocr.bj.bcebos.com/dygraph_v2.0/en/rec_r34_vd_tps_bilstm_ctc_v2.0_train.tar --no-check-certificate
        cd ./inference/ && tar xf rec_r34_vd_tps_bilstm_ctc_v2.0_train.tar && cd ../
    fi
    if [ ${model_name} == "ch_ppocr_server_v2_0_rec" ]; then
        wget -nc -P ./inference/ https://paddleocr.bj.bcebos.com/dygraph_v2.0/ch/ch_ppocr_server_v2.0_rec_train.tar --no-check-certificate
        cd ./inference/ && tar xf ch_ppocr_server_v2.0_rec_train.tar && cd ../
    fi
    if [ ${model_name} == "ch_ppocr_mobile_v2_0_rec" ]; then
        wget -nc -P ./inference/ https://paddleocr.bj.bcebos.com/dygraph_v2.0/ch/ch_ppocr_mobile_v2.0_rec_train.tar --no-check-certificate
        cd ./inference/ && tar xf ch_ppocr_mobile_v2.0_rec_train.tar && cd ../
    fi
    if [ ${model_name} == "rec_mtb_nrtr" ]; then
        wget -nc -P ./inference/ https://paddleocr.bj.bcebos.com/dygraph_v2.0/en/rec_mtb_nrtr_train.tar --no-check-certificate
        cd ./inference/ && tar xf rec_mtb_nrtr_train.tar && cd ../
    fi
    if [ ${model_name} == "rec_mv3_tps_bilstm_att_v2_0" ]; then
        wget -nc -P ./inference/ https://paddleocr.bj.bcebos.com/dygraph_v2.0/en/rec_mv3_tps_bilstm_att_v2.0_train.tar --no-check-certificate
        cd ./inference/ && tar xf rec_mv3_tps_bilstm_att_v2.0_train.tar && cd ../
    fi
    if [ ${model_name} == "rec_r34_vd_tps_bilstm_att_v2_0" ]; then
        wget -nc -P ./inference/ https://paddleocr.bj.bcebos.com/dygraph_v2.0/en/rec_r34_vd_tps_bilstm_att_v2.0_train.tar --no-check-certificate
        cd ./inference/ && tar xf rec_r34_vd_tps_bilstm_att_v2.0_train.tar && cd ../
    fi
    if [ ${model_name} == "rec_r31_sar" ]; then
        wget -nc -P ./inference/ https://paddleocr.bj.bcebos.com/dygraph_v2.1/rec/rec_r31_sar_train.tar --no-check-certificate
        cd ./inference/ && tar xf rec_r31_sar_train.tar && cd ../
    fi
    if [ ${model_name} == "rec_r50_fpn_vd_none_srn" ]; then
        wget -nc -P ./inference/ https://paddleocr.bj.bcebos.com/dygraph_v2.0/en/rec_r50_vd_srn_train.tar --no-check-certificate
        cd ./inference/ && tar xf rec_r50_vd_srn_train.tar && cd ../
    fi
    
    if [ ${model_name} == "det_r50_vd_sast_totaltext_v2_0" ]; then
        wget -nc -P  ./inference/ https://paddleocr.bj.bcebos.com/dygraph_v2.0/en/det_r50_vd_sast_totaltext_v2.0_train.tar --no-check-certificate
        cd ./inference/ && tar xf det_r50_vd_sast_totaltext_v2.0_train.tar && cd ../
    fi
    if [ ${model_name} == "det_mv3_db_v2_0" ]; then
        wget -nc -P ./inference/ https://paddleocr.bj.bcebos.com/dygraph_v2.0/en/det_mv3_db_v2.0_train.tar  --no-check-certificate
        cd ./inference/ && tar xf det_mv3_db_v2.0_train.tar && tar xf ch_det_data_50.tar && cd ../
    fi
    if [ ${model_name} == "det_r50_db_v2_0" ]; then
        wget -nc -P ./inference/ https://paddleocr.bj.bcebos.com/dygraph_v2.0/en/det_r50_vd_db_v2.0_train.tar  --no-check-certificate
        cd ./inference/ && tar xf det_r50_vd_db_v2.0_train.tar && tar xf ch_det_data_50.tar && cd ../
    fi
    if [ ${model_name} == "det_mv3_pse_v2_0" ]; then
        wget -nc -P ./inference/ https://paddleocr.bj.bcebos.com/dygraph_v2.1/en_det/det_mv3_pse_v2.0_train.tar --no-check-certificate
        cd ./inference/ && tar xf det_mv3_pse_v2.0_train.tar & cd ../
    fi
    if [ ${model_name} == "det_r50_vd_pse_v2_0" ]; then
        wget -nc -P ./inference/  https://paddleocr.bj.bcebos.com/dygraph_v2.1/en_det/det_r50_vd_pse_v2.0_train.tar  --no-check-certificate
        cd ./inference/ && tar xf det_r50_vd_pse_v2.0_train.tar & cd ../
    fi
    if [ ${model_name} == "det_mv3_east_v2_0" ]; then
        wget -nc -P ./inference/ https://paddleocr.bj.bcebos.com/dygraph_v2.0/en/det_mv3_east_v2.0_train.tar --no-check-certificate
        cd ./inference/ && tar xf det_mv3_east_v2.0_train.tar & cd ../
    fi
    if [ ${model_name} == "det_r50_vd_east_v2_0" ]; then
        wget -nc -P ./inference/ https://paddleocr.bj.bcebos.com/dygraph_v2.0/en/det_r50_vd_east_v2.0_train.tar --no-check-certificate
        cd ./inference/ && tar xf det_r50_vd_east_v2.0_train.tar & cd ../
    fi
    if [ ${model_name} == "det_r50_dcn_fce_ctw_v2_0" ]; then
        wget -nc -P ./inference/ https://paddleocr.bj.bcebos.com/contribution/det_r50_dcn_fce_ctw_v2.0_train.tar --no-check-certificate
        cd ./inference/ && tar xf det_r50_dcn_fce_ctw_v2.0_train.tar & cd ../
    fi
    if [[ ${model_name} =~ "en_table_structure" ]];then
        wget -nc -P ./inference/ https://paddleocr.bj.bcebos.com/dygraph_v2.0/table/en_ppocr_mobile_v2.0_table_det_infer.tar --no-check-certificate
        wget -nc -P ./inference/ https://paddleocr.bj.bcebos.com/dygraph_v2.0/table/en_ppocr_mobile_v2.0_table_rec_infer.tar --no-check-certificate

        cd ./inference/ && tar xf en_ppocr_mobile_v2.0_table_det_infer.tar && tar xf en_ppocr_mobile_v2.0_table_rec_infer.tar
        if [ ${model_name} == "en_table_structure" ]; then
            wget -nc https://paddleocr.bj.bcebos.com/dygraph_v2.0/table/en_ppocr_mobile_v2.0_table_structure_infer.tar --no-check-certificate
            tar xf en_ppocr_mobile_v2.0_table_structure_infer.tar
        elif [ ${model_name} == "en_table_structure_PACT" ]; then
            wget -nc https://paddleocr.bj.bcebos.com/dygraph_v2.0/table/en_ppocr_mobile_v2.0_table_structure_slim_infer.tar --no-check-certificate
            tar xf en_ppocr_mobile_v2.0_table_structure_slim_infer.tar
        fi
        cd ../
    fi
    if [[ ${model_name} =~ "layoutxlm_ser" ]]; then
        ${python_name} -m pip install -r ppstructure/kie/requirements.txt
        ${python_name} -m pip install opencv-python -U 
        wget -nc -P ./inference/ https://paddleocr.bj.bcebos.com/pplayout/ser_LayoutXLM_xfun_zh_infer.tar --no-check-certificate
        cd ./inference/ && tar xf ser_LayoutXLM_xfun_zh_infer.tar & cd ../
    fi
    if [[ ${model_name} =~ "layoutxlm_ser" ]]; then
        ${python_name} -m pip install -r ppstructure/kie/requirements.txt
        ${python_name} -m pip install opencv-python -U 
        wget -nc -P ./inference/ https://paddleocr.bj.bcebos.com/pplayout/ser_LayoutXLM_xfun_zh_infer.tar --no-check-certificate
        cd ./inference/ && tar xf ser_LayoutXLM_xfun_zh_infer.tar & cd ../
    fi
fi

if [[ ${model_name} =~ "KL" ]]; then
    wget -nc -P ./train_data/ https://paddleocr.bj.bcebos.com/dygraph_v2.0/test/icdar2015_lite.tar --no-check-certificate
    cd ./train_data/ && tar xf icdar2015_lite.tar && rm -rf ./icdar2015 && ln -s ./icdar2015_lite ./icdar2015 && cd ../
    if [ ${model_name} = "ch_ppocr_mobile_v2_0_det_KL" ]; then
        wget -nc  -P ./inference https://paddleocr.bj.bcebos.com/dygraph_v2.0/ch/ch_ppocr_mobile_v2.0_det_infer.tar --no-check-certificate
        wget -nc -P ./inference https://paddleocr.bj.bcebos.com/dygraph_v2.0/test/ch_det_data_50.tar  --no-check-certificate
        cd ./inference && tar xf ch_ppocr_mobile_v2.0_det_infer.tar && tar xf ch_det_data_50.tar && cd ../ 
    fi
    if [ ${model_name} = "ch_PP-OCRv2_rec_KL" ]; then
        wget -nc -P ./inference https://paddleocr.bj.bcebos.com/PP-OCRv2/chinese/ch_PP-OCRv2_rec_infer.tar  --no-check-certificate
        wget -nc -P ./inference/ https://paddleocr.bj.bcebos.com/dygraph_v2.0/test/rec_inference.tar  --no-check-certificate
        wget -nc -P ./train_data/ https://paddleocr.bj.bcebos.com/dygraph_v2.0/test/ic15_data.tar --no-check-certificate
        cd ./train_data/ && tar xf ic15_data.tar && cd ../
        cd ./inference && tar xf rec_inference.tar && tar xf ch_PP-OCRv2_rec_infer.tar && cd ../
    fi
    if [ ${model_name} = "ch_PP-OCRv3_rec_KL" ]; then
        wget -nc -P ./inference https://paddleocr.bj.bcebos.com/PP-OCRv3/chinese/ch_PP-OCRv3_rec_infer.tar  --no-check-certificate
        wget -nc -P ./inference/ https://paddleocr.bj.bcebos.com/dygraph_v2.0/test/rec_inference.tar  --no-check-certificate
        wget -nc -P ./train_data/ https://paddleocr.bj.bcebos.com/dygraph_v2.0/test/ic15_data.tar --no-check-certificate
        cd ./train_data/ && tar xf ic15_data.tar 
        wget -nc -P ./ic15_data/ https://paddleocr.bj.bcebos.com/dataset/rec_gt_train_lite.txt --no-check-certificate
        wget -nc -P ./ic15_data/ https://paddleocr.bj.bcebos.com/dataset/rec_gt_test_lite.txt --no-check-certificate
        cd ../
        cd ./inference && tar xf rec_inference.tar && tar xf ch_PP-OCRv3_rec_infer.tar && cd ../
    fi
    if [ ${model_name} = "ch_PP-OCRv2_det_KL" ]; then
        wget -nc -P ./inference https://paddleocr.bj.bcebos.com/dygraph_v2.0/test/ch_det_data_50.tar  --no-check-certificate
        wget -nc -P ./inference https://paddleocr.bj.bcebos.com/PP-OCRv2/chinese/ch_PP-OCRv2_det_infer.tar  --no-check-certificate
        cd ./inference && tar xf ch_PP-OCRv2_det_infer.tar && tar xf ch_det_data_50.tar && cd ../
    fi 
    if [ ${model_name} = "ch_PP-OCRv3_det_KL" ]; then
        wget -nc -P ./inference https://paddleocr.bj.bcebos.com/dygraph_v2.0/test/ch_det_data_50.tar  --no-check-certificate
        wget -nc -P ./inference https://paddleocr.bj.bcebos.com/PP-OCRv3/chinese/ch_PP-OCRv3_det_infer.tar  --no-check-certificate
        cd ./inference && tar xf ch_PP-OCRv3_det_infer.tar && tar xf ch_det_data_50.tar && cd ../
    fi 
    if [ ${model_name} = "ch_ppocr_mobile_v2_0_rec_KL" ]; then
        wget -nc -P ./inference/ https://paddleocr.bj.bcebos.com/dygraph_v2.0/ch/ch_ppocr_mobile_v2.0_rec_infer.tar --no-check-certificate
        wget -nc -P ./inference/ https://paddleocr.bj.bcebos.com/dygraph_v2.0/test/rec_inference.tar  --no-check-certificate
        wget -nc -P ./train_data/ https://paddleocr.bj.bcebos.com/dygraph_v2.0/test/ic15_data.tar --no-check-certificate
        cd ./train_data/ && tar xf ic15_data.tar && cd ../
        cd ./inference && tar xf ch_ppocr_mobile_v2.0_rec_infer.tar && tar xf rec_inference.tar &&  cd ../ 
    fi
    if [ ${model_name} = "en_table_structure_KL" ];then
        wget -nc -P ./inference/ https://paddleocr.bj.bcebos.com/dygraph_v2.0/table/en_ppocr_mobile_v2.0_table_structure_infer.tar --no-check-certificate
        wget -nc -P ./inference/ https://paddleocr.bj.bcebos.com/dygraph_v2.0/table/en_ppocr_mobile_v2.0_table_det_infer.tar --no-check-certificate
        wget -nc -P ./inference/ https://paddleocr.bj.bcebos.com/dygraph_v2.0/table/en_ppocr_mobile_v2.0_table_rec_infer.tar --no-check-certificate
        wget -nc -P ./train_data/ https://paddleocr.bj.bcebos.com/dataset/pubtabnet.tar --no-check-certificate
        cd ./inference/ && tar xf en_ppocr_mobile_v2.0_table_structure_infer.tar && tar xf en_ppocr_mobile_v2.0_table_det_infer.tar && tar xf en_ppocr_mobile_v2.0_table_rec_infer.tar && cd ../
        cd ./train_data/ && tar xf pubtabnet.tar && cd ../
    fi
    if [[ ${model_name} =~ "layoutxlm_ser_KL" ]]; then
        wget -nc -P ./train_data/ https://paddleocr.bj.bcebos.com/ppstructure/dataset/XFUND.tar --no-check-certificate
        cd ./train_data/ && tar xf XFUND.tar && cd ../
        wget -nc -P ./inference/ https://paddleocr.bj.bcebos.com/pplayout/ser_LayoutXLM_xfun_zh_infer.tar --no-check-certificate
        cd ./inference/ && tar xf ser_LayoutXLM_xfun_zh_infer.tar & cd ../
    fi
fi

if [ ${MODE} = "cpp_infer" ];then
    if [ ${model_name} = "ch_ppocr_mobile_v2_0_det" ]; then
        wget -nc -P ./inference https://paddleocr.bj.bcebos.com/dygraph_v2.0/test/ch_det_data_50.tar  --no-check-certificate
        wget -nc  -P ./inference https://paddleocr.bj.bcebos.com/dygraph_v2.0/ch/ch_ppocr_mobile_v2.0_det_infer.tar  --no-check-certificate
        cd ./inference && tar xf ch_ppocr_mobile_v2.0_det_infer.tar && tar xf ch_det_data_50.tar && cd ../
    elif [ ${model_name} = "ch_ppocr_mobile_v2_0_det_KL" ]; then
        wget -nc -P ./inference https://paddleocr.bj.bcebos.com/dygraph_v2.0/test/ch_det_data_50.tar  --no-check-certificate
        wget -nc  -P ./inference https://paddleocr.bj.bcebos.com/tipc_fake_model/ch_ppocr_mobile_v2.0_det_klquant_infer.tar  --no-check-certificate
        cd ./inference && tar xf ch_ppocr_mobile_v2.0_det_klquant_infer.tar && tar xf ch_det_data_50.tar && cd ../
    elif [ ${model_name} = "ch_ppocr_mobile_v2_0_det_PACT" ]; then
        wget -nc -P ./inference https://paddleocr.bj.bcebos.com/dygraph_v2.0/test/ch_det_data_50.tar  --no-check-certificate
        wget -nc  -P ./inference https://paddleocr.bj.bcebos.com/tipc_fake_model/ch_ppocr_mobile_v2.0_det_pact_infer.tar  --no-check-certificate
        cd ./inference && tar xf ch_ppocr_mobile_v2.0_det_pact_infer.tar && tar xf ch_det_data_50.tar && cd ../
    elif [ ${model_name} = "ch_ppocr_mobile_v2_0_rec" ]; then
        wget -nc -P ./inference/ https://paddleocr.bj.bcebos.com/dygraph_v2.0/test/rec_inference.tar  --no-check-certificate
        wget -nc  -P ./inference https://paddleocr.bj.bcebos.com/dygraph_v2.0/ch/ch_ppocr_mobile_v2.0_rec_infer.tar  --no-check-certificate
        cd ./inference && tar xf ch_ppocr_mobile_v2.0_rec_infer.tar && tar xf rec_inference.tar && cd ../
    elif [ ${model_name} = "ch_ppocr_mobile_v2_0_rec_KL" ]; then
        wget -nc -P ./inference/ https://paddleocr.bj.bcebos.com/dygraph_v2.0/test/rec_inference.tar  --no-check-certificate
        wget -nc  -P ./inference https://paddleocr.bj.bcebos.com/tipc_fake_model/ch_ppocr_mobile_v2.0_rec_klquant_infer.tar  --no-check-certificate
        cd ./inference && tar xf ch_ppocr_mobile_v2.0_rec_klquant_infer.tar && tar xf rec_inference.tar && cd ../
    elif [ ${model_name} = "ch_ppocr_mobile_v2_0_rec_PACT" ]; then
        wget -nc -P ./inference/ https://paddleocr.bj.bcebos.com/dygraph_v2.0/test/rec_inference.tar  --no-check-certificate
        wget -nc  -P ./inference https://paddleocr.bj.bcebos.com/tipc_fake_model/ch_ppocr_mobile_v2.0_rec_pact_infer.tar  --no-check-certificate
        cd ./inference && tar xf ch_ppocr_mobile_v2.0_rec_pact_infer.tar && tar xf rec_inference.tar && cd ../
    elif [ ${model_name} = "ch_ppocr_server_v2_0_det" ]; then
        wget -nc -P ./inference https://paddleocr.bj.bcebos.com/dygraph_v2.0/test/ch_det_data_50.tar  --no-check-certificate
        wget -nc  -P ./inference https://paddleocr.bj.bcebos.com/dygraph_v2.0/ch/ch_ppocr_server_v2.0_det_infer.tar  --no-check-certificate
        cd ./inference && tar xf ch_ppocr_server_v2.0_det_infer.tar && tar xf ch_det_data_50.tar && cd ../
    elif [ ${model_name} = "ch_ppocr_server_v2_0_rec" ]; then
        wget -nc -P ./inference/ https://paddleocr.bj.bcebos.com/dygraph_v2.0/test/rec_inference.tar  --no-check-certificate
        wget -nc  -P ./inference https://paddleocr.bj.bcebos.com/dygraph_v2.0/ch/ch_ppocr_server_v2.0_rec_infer.tar  --no-check-certificate
        cd ./inference && tar xf ch_ppocr_server_v2.0_rec_infer.tar && tar xf rec_inference.tar && cd ../
    elif [ ${model_name} = "ch_PP-OCRv2_det" ]; then
        wget -nc -P ./inference https://paddleocr.bj.bcebos.com/dygraph_v2.0/test/ch_det_data_50.tar  --no-check-certificate
        wget -nc  -P ./inference https://paddleocr.bj.bcebos.com/PP-OCRv2/chinese/ch_PP-OCRv2_det_infer.tar  --no-check-certificate
        cd ./inference && tar xf ch_PP-OCRv2_det_infer.tar && tar xf ch_det_data_50.tar && cd ../
    elif [ ${model_name} = "ch_PP-OCRv2_det_KL" ]; then
        wget -nc -P ./inference https://paddleocr.bj.bcebos.com/dygraph_v2.0/test/ch_det_data_50.tar  --no-check-certificate
        wget -nc  -P ./inference https://paddleocr.bj.bcebos.com/tipc_fake_model/ch_PP-OCRv2_det_klquant_infer.tar  --no-check-certificate
        cd ./inference && tar xf ch_PP-OCRv2_det_klquant_infer.tar && tar xf ch_det_data_50.tar && cd ../
    elif [ ${model_name} = "ch_PP-OCRv2_det_PACT" ]; then
        wget -nc -P ./inference https://paddleocr.bj.bcebos.com/dygraph_v2.0/test/ch_det_data_50.tar  --no-check-certificate
        wget -nc  -P ./inference https://paddleocr.bj.bcebos.com/tipc_fake_model/ch_PP-OCRv2_det_pact_infer.tar  --no-check-certificate
        cd ./inference && tar xf ch_PP-OCRv2_det_pact_infer.tar && tar xf ch_det_data_50.tar && cd ../
    elif [ ${model_name} = "ch_PP-OCRv2_rec" ]; then
        wget -nc -P ./inference https://paddleocr.bj.bcebos.com/dygraph_v2.0/test/rec_inference.tar  --no-check-certificate
        wget -nc  -P ./inference https://paddleocr.bj.bcebos.com/PP-OCRv2/chinese/ch_PP-OCRv2_rec_infer.tar  --no-check-certificate
        cd ./inference && tar xf ch_PP-OCRv2_rec_infer.tar && tar xf rec_inference.tar && cd ../
    elif [ ${model_name} = "ch_PP-OCRv2_rec_KL" ]; then
        wget -nc -P ./inference/ https://paddleocr.bj.bcebos.com/dygraph_v2.0/test/rec_inference.tar  --no-check-certificate
        wget -nc  -P ./inference https://paddleocr.bj.bcebos.com/tipc_fake_model/ch_PP-OCRv2_rec_klquant_infer.tar  --no-check-certificate
        cd ./inference && tar xf ch_PP-OCRv2_rec_klquant_infer.tar && tar xf rec_inference.tar && cd ../
    elif [ ${model_name} = "ch_PP-OCRv2_rec_PACT" ]; then
        wget -nc -P ./inference/ https://paddleocr.bj.bcebos.com/dygraph_v2.0/test/rec_inference.tar  --no-check-certificate
        wget -nc  -P ./inference https://paddleocr.bj.bcebos.com/tipc_fake_model/ch_PP-OCRv2_rec_pact_infer.tar  --no-check-certificate
        cd ./inference && tar xf ch_PP-OCRv2_rec_pact_infer.tar && tar xf rec_inference.tar && cd ../
    elif [ ${model_name} = "ch_PP-OCRv3_det" ]; then
        wget -nc -P ./inference https://paddleocr.bj.bcebos.com/dygraph_v2.0/test/ch_det_data_50.tar  --no-check-certificate
        wget -nc  -P ./inference https://paddleocr.bj.bcebos.com/PP-OCRv3/chinese/ch_PP-OCRv3_det_infer.tar  --no-check-certificate
        cd ./inference && tar xf ch_PP-OCRv3_det_infer.tar && tar xf ch_det_data_50.tar && cd ../
    elif [ ${model_name} = "ch_PP-OCRv3_det_KL" ]; then
        wget -nc -P ./inference https://paddleocr.bj.bcebos.com/dygraph_v2.0/test/ch_det_data_50.tar  --no-check-certificate
        wget -nc  -P ./inference https://paddleocr.bj.bcebos.com/tipc_fake_model/ch_PP-OCRv3_det_klquant_infer.tar  --no-check-certificate
        cd ./inference && tar xf ch_PP-OCRv3_det_klquant_infer.tar && tar xf ch_det_data_50.tar && cd ../
    elif [ ${model_name} = "ch_PP-OCRv3_det_PACT" ]; then
        wget -nc -P ./inference https://paddleocr.bj.bcebos.com/dygraph_v2.0/test/ch_det_data_50.tar  --no-check-certificate
        wget -nc  -P ./inference https://paddleocr.bj.bcebos.com/tipc_fake_model/ch_PP-OCRv3_det_pact_infer.tar  --no-check-certificate
        cd ./inference && tar xf ch_PP-OCRv3_det_pact_infer.tar && tar xf ch_det_data_50.tar && cd ../
    elif [ ${model_name} = "ch_PP-OCRv3_rec" ]; then
        wget -nc -P ./inference https://paddleocr.bj.bcebos.com/dygraph_v2.0/test/rec_inference.tar  --no-check-certificate
        wget -nc  -P ./inference https://paddleocr.bj.bcebos.com/PP-OCRv3/chinese/ch_PP-OCRv3_rec_infer.tar  --no-check-certificate
        cd ./inference && tar xf ch_PP-OCRv3_rec_infer.tar && tar xf rec_inference.tar && cd ../
    elif [ ${model_name} = "ch_PP-OCRv3_rec_KL" ]; then
        wget -nc -P ./inference/ https://paddleocr.bj.bcebos.com/dygraph_v2.0/test/rec_inference.tar  --no-check-certificate
        wget -nc  -P ./inference https://paddleocr.bj.bcebos.com/tipc_fake_model/ch_PP-OCRv3_rec_klquant_infer.tar  --no-check-certificate
        cd ./inference && tar xf ch_PP-OCRv3_rec_klquant_infer.tar && tar xf rec_inference.tar && cd ../
    elif [ ${model_name} = "ch_PP-OCRv3_rec_PACT" ]; then
        wget -nc -P ./inference/ https://paddleocr.bj.bcebos.com/dygraph_v2.0/test/rec_inference.tar  --no-check-certificate
        wget -nc  -P ./inference https://paddleocr.bj.bcebos.com/tipc_fake_model/ch_PP-OCRv3_rec_pact_infer.tar  --no-check-certificate
        cd ./inference && tar xf ch_PP-OCRv3_rec_pact_infer.tar && tar xf rec_inference.tar && cd ../
    elif  [ ${model_name} = "ch_ppocr_mobile_v2_0" ]; then
        wget -nc  -P ./inference https://paddleocr.bj.bcebos.com/dygraph_v2.0/ch/ch_ppocr_mobile_v2.0_det_infer.tar  --no-check-certificate
        wget -nc -P ./inference https://paddleocr.bj.bcebos.com/dygraph_v2.0/test/ch_det_data_50.tar  --no-check-certificate
        wget -nc  -P ./inference https://paddleocr.bj.bcebos.com/dygraph_v2.0/ch/ch_ppocr_mobile_v2.0_rec_infer.tar  --no-check-certificate
        cd ./inference && tar xf ch_ppocr_mobile_v2.0_det_infer.tar && tar xf ch_ppocr_mobile_v2.0_rec_infer.tar && tar xf ch_det_data_50.tar && cd ../
    elif  [ ${model_name} = "ch_ppocr_server_v2_0" ]; then
        wget -nc  -P ./inference https://paddleocr.bj.bcebos.com/dygraph_v2.0/ch/ch_ppocr_server_v2.0_det_infer.tar  --no-check-certificate
        wget -nc -P ./inference https://paddleocr.bj.bcebos.com/dygraph_v2.0/test/ch_det_data_50.tar  --no-check-certificate
        wget -nc  -P ./inference https://paddleocr.bj.bcebos.com/dygraph_v2.0/ch/ch_ppocr_server_v2.0_rec_infer.tar  --no-check-certificate
        cd ./inference && tar xf ch_ppocr_server_v2.0_det_infer.tar && tar xf ch_ppocr_server_v2.0_rec_infer.tar && tar xf ch_det_data_50.tar && cd ../
    elif  [ ${model_name} = "ch_PP-OCRv2" ]; then
        wget -nc  -P ./inference https://paddleocr.bj.bcebos.com/PP-OCRv2/chinese/ch_PP-OCRv2_det_infer.tar  --no-check-certificate
        wget -nc -P ./inference https://paddleocr.bj.bcebos.com/dygraph_v2.0/test/ch_det_data_50.tar  --no-check-certificate
        wget -nc  -P ./inference https://paddleocr.bj.bcebos.com/PP-OCRv2/chinese/ch_PP-OCRv2_rec_infer.tar  --no-check-certificate
        cd ./inference && tar xf ch_PP-OCRv2_det_infer.tar && tar xf ch_PP-OCRv2_rec_infer.tar && tar xf ch_det_data_50.tar && cd ../
    elif  [ ${model_name} = "ch_PP-OCRv3" ]; then
        wget -nc  -P ./inference https://paddleocr.bj.bcebos.com/PP-OCRv3/chinese/ch_PP-OCRv3_det_infer.tar  --no-check-certificate
        wget -nc -P ./inference https://paddleocr.bj.bcebos.com/dygraph_v2.0/test/ch_det_data_50.tar  --no-check-certificate
        wget -nc  -P ./inference https://paddleocr.bj.bcebos.com/PP-OCRv3/chinese/ch_PP-OCRv3_rec_infer.tar  --no-check-certificate
        cd ./inference && tar xf ch_PP-OCRv3_det_infer.tar && tar xf ch_PP-OCRv3_rec_infer.tar && tar xf ch_det_data_50.tar && cd ../
<<<<<<< HEAD
    fi 
    elif [ ${model_name} = "en_table_structure_KL" ];then
=======
    elif [[ ${model_name} =~ "en_table_structure" ]];then
>>>>>>> 321b0a77
        wget -nc -P ./inference/ https://paddleocr.bj.bcebos.com/dygraph_v2.0/table/en_ppocr_mobile_v2.0_table_structure_infer.tar --no-check-certificate
        wget -nc -P ./inference/ https://paddleocr.bj.bcebos.com/dygraph_v2.0/table/en_ppocr_mobile_v2.0_table_det_infer.tar --no-check-certificate
        wget -nc -P ./inference/ https://paddleocr.bj.bcebos.com/dygraph_v2.0/table/en_ppocr_mobile_v2.0_table_rec_infer.tar --no-check-certificate
        cd ./inference/ && tar xf en_ppocr_mobile_v2.0_table_structure_infer.tar && tar xf en_ppocr_mobile_v2.0_table_det_infer.tar && tar xf en_ppocr_mobile_v2.0_table_rec_infer.tar && cd ../
<<<<<<< HEAD
=======
    elif [[ ${model_name} =~ "slanet" ]];then
        wget -nc -P ./inference/ https://paddleocr.bj.bcebos.com/ppstructure/models/slanet/ch_ppstructure_mobile_v2.0_SLANet_infer.tar --no-check-certificate
        wget -nc -P ./inference/ https://paddleocr.bj.bcebos.com/PP-OCRv3/chinese/ch_PP-OCRv3_det_infer.tar --no-check-certificate
        wget -nc -P ./inference/ https://paddleocr.bj.bcebos.com/PP-OCRv3/chinese/ch_PP-OCRv3_rec_infer.tar --no-check-certificate
        cd ./inference/ && tar xf ch_ppstructure_mobile_v2.0_SLANet_infer.tar && tar xf ch_PP-OCRv3_det_infer.tar && tar xf ch_PP-OCRv3_rec_infer.tar && cd ../
>>>>>>> 321b0a77
    fi
fi

if [ ${MODE} = "serving_infer" ];then
    # prepare serving env
    python_name_list=$(func_parser_value "${lines[2]}")
    IFS='|'
    array=(${python_name_list})
    python_name=${array[0]}
    ${python_name} -m pip install paddle-serving-server-gpu
    ${python_name} -m pip install paddle_serving_client
    ${python_name} -m pip install paddle-serving-app
    ${python_name} -m pip install https://paddleocr.bj.bcebos.com/libs/auto_log-1.2.0-py3-none-any.whl
    # wget model
    if [ ${model_name} == "ch_ppocr_mobile_v2_0_det_KL" ] || [ ${model_name} == "ch_ppocr_mobile_v2.0_rec_KL" ] ; then
        wget -nc  -P ./inference https://paddleocr.bj.bcebos.com/tipc_fake_model/ch_ppocr_mobile_v2.0_det_klquant_infer.tar --no-check-certificate
        wget -nc  -P ./inference https://paddleocr.bj.bcebos.com/tipc_fake_model/ch_ppocr_mobile_v2.0_rec_klquant_infer.tar --no-check-certificate
        cd ./inference && tar xf ch_ppocr_mobile_v2.0_det_klquant_infer.tar && tar xf ch_ppocr_mobile_v2.0_rec_klquant_infer.tar && cd ../
    elif [ ${model_name} == "ch_PP-OCRv2_det_KL" ] || [ ${model_name} == "ch_PP-OCRv2_rec_KL" ] ; then
        wget -nc  -P ./inference https://paddleocr.bj.bcebos.com/tipc_fake_model/ch_PP-OCRv2_det_klquant_infer.tar --no-check-certificate
        wget -nc  -P ./inference https://paddleocr.bj.bcebos.com/tipc_fake_model/ch_PP-OCRv2_rec_klquant_infer.tar --no-check-certificate
        cd ./inference && tar xf ch_PP-OCRv2_det_klquant_infer.tar && tar xf ch_PP-OCRv2_rec_klquant_infer.tar && cd ../
    elif [ ${model_name} == "ch_PP-OCRv3_det_KL" ] || [ ${model_name} == "ch_PP-OCRv3_rec_KL" ] ; then
        wget -nc  -P ./inference https://paddleocr.bj.bcebos.com/tipc_fake_model/ch_PP-OCRv3_det_klquant_infer.tar --no-check-certificate
        wget -nc  -P ./inference https://paddleocr.bj.bcebos.com/tipc_fake_model/ch_PP-OCRv3_rec_klquant_infer.tar --no-check-certificate
        cd ./inference && tar xf ch_PP-OCRv3_det_klquant_infer.tar && tar xf ch_PP-OCRv3_rec_klquant_infer.tar && cd ../
    elif [ ${model_name} == "ch_ppocr_mobile_v2_0_det_PACT" ] || [ ${model_name} == "ch_ppocr_mobile_v2.0_rec_PACT" ] ; then
        wget -nc  -P ./inference https://paddleocr.bj.bcebos.com/tipc_fake_model/ch_ppocr_mobile_v2.0_det_pact_infer.tar --no-check-certificate
        wget -nc  -P ./inference https://paddleocr.bj.bcebos.com/tipc_fake_model/ch_ppocr_mobile_v2.0_rec_pact_infer.tar --no-check-certificate
        cd ./inference && tar xf ch_ppocr_mobile_v2.0_det_pact_infer.tar && tar xf ch_ppocr_mobile_v2.0_rec_pact_infer.tar && cd ../
    elif [ ${model_name} == "ch_PP-OCRv2_det_PACT" ] || [ ${model_name} == "ch_PP-OCRv2_rec_PACT" ] ; then
        wget -nc  -P ./inference https://paddleocr.bj.bcebos.com/tipc_fake_model/ch_PP-OCRv2_det_pact_infer.tar --no-check-certificate
        wget -nc  -P ./inference https://paddleocr.bj.bcebos.com/tipc_fake_model/ch_PP-OCRv2_rec_pact_infer.tar --no-check-certificate
        cd ./inference && tar xf ch_PP-OCRv2_det_pact_infer.tar && tar xf ch_PP-OCRv2_rec_pact_infer.tar && cd ../
    elif [ ${model_name} == "ch_PP-OCRv3_det_PACT" ] || [ ${model_name} == "ch_PP-OCRv3_rec_PACT" ] ; then
        wget -nc  -P ./inference https://paddleocr.bj.bcebos.com/tipc_fake_model/ch_PP-OCRv3_det_pact_infer.tar --no-check-certificate
        wget -nc  -P ./inference https://paddleocr.bj.bcebos.com/tipc_fake_model/ch_PP-OCRv3_rec_pact_infer.tar --no-check-certificate
        cd ./inference && tar xf ch_PP-OCRv3_det_pact_infer.tar && tar xf ch_PP-OCRv3_rec_pact_infer.tar && cd ../
    elif [[ ${model_name} =~ "ch_ppocr_mobile_v2_0" ]]; then
        wget -nc  -P ./inference https://paddleocr.bj.bcebos.com/dygraph_v2.0/ch/ch_ppocr_mobile_v2.0_det_infer.tar --no-check-certificate
        wget -nc  -P ./inference https://paddleocr.bj.bcebos.com/dygraph_v2.0/ch/ch_ppocr_mobile_v2.0_rec_infer.tar --no-check-certificate
        cd ./inference && tar xf ch_ppocr_mobile_v2.0_det_infer.tar && tar xf ch_ppocr_mobile_v2.0_rec_infer.tar && cd ../
    elif [[ ${model_name} =~ "ch_ppocr_server_v2_0" ]]; then
        wget -nc  -P ./inference https://paddleocr.bj.bcebos.com/dygraph_v2.0/ch/ch_ppocr_server_v2.0_det_infer.tar --no-check-certificate
        wget -nc  -P ./inference https://paddleocr.bj.bcebos.com/dygraph_v2.0/ch/ch_ppocr_server_v2.0_rec_infer.tar --no-check-certificate
        cd ./inference && tar xf ch_ppocr_server_v2.0_det_infer.tar && tar xf ch_ppocr_server_v2.0_rec_infer.tar && cd ../
    elif [[ ${model_name} =~ "ch_PP-OCRv2" ]]; then
        wget -nc  -P ./inference https://paddleocr.bj.bcebos.com/PP-OCRv2/chinese/ch_PP-OCRv2_det_infer.tar --no-check-certificate
        wget -nc  -P ./inference https://paddleocr.bj.bcebos.com/PP-OCRv2/chinese/ch_PP-OCRv2_rec_infer.tar --no-check-certificate
        cd ./inference && tar xf ch_PP-OCRv2_det_infer.tar && tar xf ch_PP-OCRv2_rec_infer.tar && cd ../
    elif [[ ${model_name} =~ "ch_PP-OCRv3" ]]; then
        wget -nc  -P ./inference https://paddleocr.bj.bcebos.com/PP-OCRv3/chinese/ch_PP-OCRv3_det_infer.tar --no-check-certificate
        wget -nc  -P ./inference https://paddleocr.bj.bcebos.com/PP-OCRv3/chinese/ch_PP-OCRv3_rec_infer.tar --no-check-certificate
        cd ./inference && tar xf ch_PP-OCRv3_det_infer.tar && tar xf ch_PP-OCRv3_rec_infer.tar && cd ../
    fi
    # wget data
    wget -nc -P ./inference https://paddleocr.bj.bcebos.com/dygraph_v2.0/test/ch_det_data_50.tar  --no-check-certificate
    wget -nc -P ./inference https://paddleocr.bj.bcebos.com/dygraph_v2.0/test/rec_inference.tar  --no-check-certificate
    cd ./inference && tar xf ch_det_data_50.tar && tar xf rec_inference.tar && cd ../
fi

if [ ${MODE} = "paddle2onnx_infer" ];then
    # prepare serving env
    python_name=$(func_parser_value "${lines[2]}")
    ${python_name} -m pip install paddle2onnx onnxruntime onnx
    # wget model
    if [[ ${model_name} =~ "ch_ppocr_mobile_v2_0" ]]; then
        wget -nc  -P ./inference https://paddleocr.bj.bcebos.com/dygraph_v2.0/ch/ch_ppocr_mobile_v2.0_det_infer.tar --no-check-certificate
        wget -nc  -P ./inference https://paddleocr.bj.bcebos.com/dygraph_v2.0/ch/ch_ppocr_mobile_v2.0_rec_infer.tar --no-check-certificate
        cd ./inference && tar xf ch_ppocr_mobile_v2.0_det_infer.tar && tar xf ch_ppocr_mobile_v2.0_rec_infer.tar && cd ../
    elif [[ ${model_name} =~ "ch_ppocr_server_v2_0" ]]; then
        wget -nc  -P ./inference https://paddleocr.bj.bcebos.com/dygraph_v2.0/ch/ch_ppocr_server_v2.0_det_infer.tar --no-check-certificate
        wget -nc  -P ./inference https://paddleocr.bj.bcebos.com/dygraph_v2.0/ch/ch_ppocr_server_v2.0_rec_infer.tar --no-check-certificate
        cd ./inference && tar xf ch_ppocr_server_v2.0_det_infer.tar && tar xf ch_ppocr_server_v2.0_rec_infer.tar && cd ../
    elif [[ ${model_name} =~ "ch_PP-OCRv2" ]]; then
        wget -nc  -P ./inference https://paddleocr.bj.bcebos.com/PP-OCRv2/chinese/ch_PP-OCRv2_det_infer.tar --no-check-certificate
        wget -nc  -P ./inference https://paddleocr.bj.bcebos.com/PP-OCRv2/chinese/ch_PP-OCRv2_rec_infer.tar --no-check-certificate
        cd ./inference && tar xf ch_PP-OCRv2_det_infer.tar && tar xf ch_PP-OCRv2_rec_infer.tar && cd ../
    elif [[ ${model_name} =~ "ch_PP-OCRv3" ]]; then
        wget -nc  -P ./inference https://paddleocr.bj.bcebos.com/PP-OCRv3/chinese/ch_PP-OCRv3_det_infer.tar --no-check-certificate
        wget -nc  -P ./inference https://paddleocr.bj.bcebos.com/PP-OCRv3/chinese/ch_PP-OCRv3_rec_infer.tar --no-check-certificate
        cd ./inference && tar xf ch_PP-OCRv3_det_infer.tar && tar xf ch_PP-OCRv3_rec_infer.tar && cd ../
    fi
    
    # wget data
    wget -nc -P ./inference https://paddleocr.bj.bcebos.com/dygraph_v2.0/test/ch_det_data_50.tar
    wget -nc -P ./inference/ https://paddleocr.bj.bcebos.com/dygraph_v2.0/test/rec_inference.tar
    cd ./inference && tar xf ch_det_data_50.tar && tar xf rec_inference.tar && cd ../
    
fi<|MERGE_RESOLUTION|>--- conflicted
+++ resolved
@@ -260,19 +260,6 @@
     if [ ${model_name} == "layoutxlm_ser" ]; then
         ${python_name} -m pip install -r ppstructure/kie/requirements.txt
         ${python_name} -m pip install opencv-python -U
-<<<<<<< HEAD
-=======
-        wget -nc -P ./train_data/ https://paddleocr.bj.bcebos.com/ppstructure/dataset/XFUND.tar --no-check-certificate
-        cd ./train_data/ && tar xf XFUND.tar
-        cd ../
-
-        wget -nc -P ./pretrain_models/ https://paddleocr.bj.bcebos.com/pplayout/ser_LayoutXLM_xfun_zh.tar --no-check-certificate
-        cd ./pretrain_models/ && tar xf ser_LayoutXLM_xfun_zh.tar  && cd ../
-    fi
-    if [ ${model_name} == "vi_layoutxlm_ser" ]; then
-        ${python_name} -m pip install -r ppstructure/kie/requirements.txt
-        ${python_name} -m pip install opencv-python -U
->>>>>>> 321b0a77
         wget -nc -P ./train_data/ https://paddleocr.bj.bcebos.com/ppstructure/dataset/XFUND.tar --no-check-certificate
         cd ./train_data/ && tar xf XFUND.tar
         cd ../
@@ -286,11 +273,6 @@
         wget -nc -P ./train_data/ https://paddleocr.bj.bcebos.com/ppstructure/dataset/XFUND.tar --no-check-certificate
         cd ./train_data/ && tar xf XFUND.tar
         cd ../
-    fi
-    if [ ${model_name} == "det_r18_ct" ]; then
-        wget -nc -P ./pretrain_models/  https://paddleocr.bj.bcebos.com/pretrained/ResNet18_vd_pretrained.pdparams  --no-check-certificate
-        wget -nc -P ./train_data/ https://paddleocr.bj.bcebos.com/dataset/ct_tipc/total_text_lite2.tar --no-check-certificate
-        cd ./train_data && tar xf total_text_lite2.tar && ln -s total_text_lite2 total_text && cd ../
     fi
     if [ ${model_name} == "det_r18_ct" ]; then
         wget -nc -P ./pretrain_models/  https://paddleocr.bj.bcebos.com/pretrained/ResNet18_vd_pretrained.pdparams  --no-check-certificate
@@ -368,13 +350,8 @@
     python_name_list=$(func_parser_value "${lines[2]}")
     array=(${python_name_list}) 
     python_name=${array[0]}
-<<<<<<< HEAD
-    ${python_name} -m pip install paddleslim
-    ${python_name} -m pip install -r requirements.txt 
-=======
     ${python_name} -m pip install paddleslim --force-reinstall
     ${python_name} -m pip install -r requirements.txt
->>>>>>> 321b0a77
     wget -nc -P ./inference https://paddleocr.bj.bcebos.com/dygraph_v2.0/test/ch_det_data_50.tar --no-check-certificate
     wget -nc -P ./inference/ https://paddleocr.bj.bcebos.com/dygraph_v2.0/test/rec_inference.tar --no-check-certificate
     cd ./inference && tar xf rec_inference.tar  && tar xf ch_det_data_50.tar && cd ../
@@ -561,12 +538,6 @@
         wget -nc -P ./inference/ https://paddleocr.bj.bcebos.com/pplayout/ser_LayoutXLM_xfun_zh_infer.tar --no-check-certificate
         cd ./inference/ && tar xf ser_LayoutXLM_xfun_zh_infer.tar & cd ../
     fi
-    if [[ ${model_name} =~ "layoutxlm_ser" ]]; then
-        ${python_name} -m pip install -r ppstructure/kie/requirements.txt
-        ${python_name} -m pip install opencv-python -U 
-        wget -nc -P ./inference/ https://paddleocr.bj.bcebos.com/pplayout/ser_LayoutXLM_xfun_zh_infer.tar --no-check-certificate
-        cd ./inference/ && tar xf ser_LayoutXLM_xfun_zh_infer.tar & cd ../
-    fi
 fi
 
 if [[ ${model_name} =~ "KL" ]]; then
@@ -728,24 +699,16 @@
         wget -nc -P ./inference https://paddleocr.bj.bcebos.com/dygraph_v2.0/test/ch_det_data_50.tar  --no-check-certificate
         wget -nc  -P ./inference https://paddleocr.bj.bcebos.com/PP-OCRv3/chinese/ch_PP-OCRv3_rec_infer.tar  --no-check-certificate
         cd ./inference && tar xf ch_PP-OCRv3_det_infer.tar && tar xf ch_PP-OCRv3_rec_infer.tar && tar xf ch_det_data_50.tar && cd ../
-<<<<<<< HEAD
-    fi 
-    elif [ ${model_name} = "en_table_structure_KL" ];then
-=======
     elif [[ ${model_name} =~ "en_table_structure" ]];then
->>>>>>> 321b0a77
         wget -nc -P ./inference/ https://paddleocr.bj.bcebos.com/dygraph_v2.0/table/en_ppocr_mobile_v2.0_table_structure_infer.tar --no-check-certificate
         wget -nc -P ./inference/ https://paddleocr.bj.bcebos.com/dygraph_v2.0/table/en_ppocr_mobile_v2.0_table_det_infer.tar --no-check-certificate
         wget -nc -P ./inference/ https://paddleocr.bj.bcebos.com/dygraph_v2.0/table/en_ppocr_mobile_v2.0_table_rec_infer.tar --no-check-certificate
         cd ./inference/ && tar xf en_ppocr_mobile_v2.0_table_structure_infer.tar && tar xf en_ppocr_mobile_v2.0_table_det_infer.tar && tar xf en_ppocr_mobile_v2.0_table_rec_infer.tar && cd ../
-<<<<<<< HEAD
-=======
     elif [[ ${model_name} =~ "slanet" ]];then
         wget -nc -P ./inference/ https://paddleocr.bj.bcebos.com/ppstructure/models/slanet/ch_ppstructure_mobile_v2.0_SLANet_infer.tar --no-check-certificate
         wget -nc -P ./inference/ https://paddleocr.bj.bcebos.com/PP-OCRv3/chinese/ch_PP-OCRv3_det_infer.tar --no-check-certificate
         wget -nc -P ./inference/ https://paddleocr.bj.bcebos.com/PP-OCRv3/chinese/ch_PP-OCRv3_rec_infer.tar --no-check-certificate
         cd ./inference/ && tar xf ch_ppstructure_mobile_v2.0_SLANet_infer.tar && tar xf ch_PP-OCRv3_det_infer.tar && tar xf ch_PP-OCRv3_rec_infer.tar && cd ../
->>>>>>> 321b0a77
     fi
 fi
 
