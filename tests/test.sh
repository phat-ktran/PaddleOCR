--- conflicted
+++ resolved
@@ -145,30 +145,30 @@
 infer_key1=$(func_parser_key "${lines[50]}")
 infer_value1=$(func_parser_value "${lines[50]}")
 # parser serving
-trans_model_py=$(func_parser_value "${lines[52]}")
-infer_model_dir_key=$(func_parser_key "${lines[53]}")
-infer_model_dir_value=$(func_parser_value "${lines[53]}")
-model_filename_key=$(func_parser_key "${lines[54]}")
-model_filename_value=$(func_parser_value "${lines[54]}")
-params_filename_key=$(func_parser_key "${lines[55]}")
-params_filename_value=$(func_parser_value "${lines[55]}")
-serving_server_key=$(func_parser_key "${lines[56]}")
-serving_server_value=$(func_parser_value "${lines[56]}")
-serving_client_key=$(func_parser_key "${lines[57]}")
-serving_client_value=$(func_parser_value "${lines[57]}")
-serving_dir_value=$(func_parser_value "${lines[58]}")
-web_service_py=$(func_parser_value "${lines[59]}")
-web_use_gpu_key=$(func_parser_key "${lines[60]}")
-web_use_gpu_list=$(func_parser_value "${lines[60]}")
-web_use_mkldnn_key=$(func_parser_key "${lines[61]}")
-web_use_mkldnn_list=$(func_parser_value "${lines[61]}")
-web_cpu_threads_key=$(func_parser_key "${lines[62]}")
-web_cpu_threads_list=$(func_parser_value "${lines[62]}")
-web_use_trt_key=$(func_parser_key "${lines[63]}")
-web_use_trt_list=$(func_parser_value "${lines[63]}")
-web_precision_key=$(func_parser_key "${lines[64]}")
-web_precision_list=$(func_parser_value "${lines[64]}")
-pipeline_py=$(func_parser_value "${lines[65]}")
+trans_model_py=$(func_parser_value "${lines[67]}")
+infer_model_dir_key=$(func_parser_key "${lines[68]}")
+infer_model_dir_value=$(func_parser_value "${lines[68]}")
+model_filename_key=$(func_parser_key "${lines[69]}")
+model_filename_value=$(func_parser_value "${lines[69]}")
+params_filename_key=$(func_parser_key "${lines[70]}")
+params_filename_value=$(func_parser_value "${lines[70]}")
+serving_server_key=$(func_parser_key "${lines[71]}")
+serving_server_value=$(func_parser_value "${lines[71]}")
+serving_client_key=$(func_parser_key "${lines[72]}")
+serving_client_value=$(func_parser_value "${lines[72]}")
+serving_dir_value=$(func_parser_value "${lines[73]}")
+web_service_py=$(func_parser_value "${lines[74]}")
+web_use_gpu_key=$(func_parser_key "${lines[75]}")
+web_use_gpu_list=$(func_parser_value "${lines[75]}")
+web_use_mkldnn_key=$(func_parser_key "${lines[76]}")
+web_use_mkldnn_list=$(func_parser_value "${lines[76]}")
+web_cpu_threads_key=$(func_parser_key "${lines[77]}")
+web_cpu_threads_list=$(func_parser_value "${lines[77]}")
+web_use_trt_key=$(func_parser_key "${lines[78]}")
+web_use_trt_list=$(func_parser_value "${lines[78]}")
+web_precision_key=$(func_parser_key "${lines[79]}")
+web_precision_list=$(func_parser_value "${lines[79]}")
+pipeline_py=$(func_parser_value "${lines[80]}")
 
 
 if [ ${MODE} = "cpp_infer" ]; then
@@ -271,7 +271,6 @@
     done
 }
 
-<<<<<<< HEAD
 function func_serving(){
     IFS='|'
     _python=$1
@@ -340,7 +339,6 @@
                     kill $PID
                     sleep 2s
                     ps ux | grep -E 'web_service|pipeline' | awk '{print $2}' | xargs kill -s 9
-=======
 function func_cpp_inference(){
     IFS='|'
     _script=$1
@@ -398,7 +396,6 @@
                         status_check $last_status "${command}" "${status_log}"
                         
                     done
->>>>>>> 073a591c
                 done
             done
         else
@@ -407,10 +404,6 @@
     done
 }
 
-<<<<<<< HEAD
-
-=======
->>>>>>> 073a591c
 if [ ${MODE} = "infer" ]; then
     GPUID=$3
     if [ ${#GPUID} -le 0 ];then
@@ -445,11 +438,7 @@
         Count=$(($Count + 1))
     done
 
-<<<<<<< HEAD
-elif [ ${MODE} = "serving_infer" ]; then
-=======
 elif [ ${MODE} = "cpp_infer" ]; then
->>>>>>> 073a591c
     GPUID=$3
     if [ ${#GPUID} -le 0 ];then
         env=" "
@@ -460,10 +449,6 @@
     eval $env
     export Count=0
     IFS="|"
-<<<<<<< HEAD
-    #run serving
-    func_serving "${web_service_cmd}"
-=======
     infer_quant_flag=(${cpp_infer_is_quant})
     for infer_model in ${cpp_infer_model_dir_list[*]}; do
         #run inference
@@ -471,8 +456,21 @@
         func_cpp_inference "${inference_cmd}" "${infer_model}" "${LOG_PATH}" "${cpp_infer_img_dir}" ${is_quant}
         Count=$(($Count + 1))
     done
-
->>>>>>> 073a591c
+    
+elif [ ${MODE} = "serving_infer" ]; then
+    GPUID=$3
+    if [ ${#GPUID} -le 0 ];then
+        env=" "
+    else
+        env="export CUDA_VISIBLE_DEVICES=${GPUID}"
+    fi
+    # set CUDA_VISIBLE_DEVICES
+    eval $env
+    export Count=0
+    IFS="|"
+    #run serving
+    func_serving "${web_service_cmd}"
+
 else
     IFS="|"
     export Count=0
