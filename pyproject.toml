--- conflicted
+++ resolved
@@ -39,36 +39,9 @@
     "Topic :: Utilities",
 ]
 dependencies = [
-<<<<<<< HEAD
-    "shapely",
-    "scikit-image",
-    "pyclipper",
-    "lmdb",
-    "tqdm",
-    "numpy",
-    "rapidfuzz",
-    "opencv-python",
-    "opencv-contrib-python",
-    "cython",
-    "pillow",
-    "pyyaml",
-    "python-docx",
-    "beautifulsoup4",
-    "fonttools>=4.24.0",
-    "fire>=0.3.0",
-    "requests",
-    "albumentations",
-    # to be compatible with albumentations
-    "albucore",
-    "ruff>=0.11.0",
-    "setuptools>=75.3.2",
-    "packaging>=24.2",
-    "huggingface-hub>=0.30.2",
-=======
     "paddlex[ocr,ie,multimodal]==3.0.0",
     "PyYAML>=6",
     "typing-extensions>=4.12",
->>>>>>> 79f652f5
 ]
 
 [project.urls]
