# Copyright (c) 2020 PaddlePaddle Authors. All Rights Reserved.
#
# Licensed under the Apache License, Version 2.0 (the "License");
# you may not use this file except in compliance with the License.
# You may obtain a copy of the License at
#
#     http://www.apache.org/licenses/LICENSE-2.0
#
# Unless required by applicable law or agreed to in writing, software
# distributed under the License is distributed on an "AS IS" BASIS,
# WITHOUT WARRANTIES OR CONDITIONS OF ANY KIND, either express or implied.
# See the License for the specific language governing permissions and
# limitations under the License.

import copy
import paddle
import paddle.nn as nn

# det loss
from .det_db_loss import DBLoss
from .det_east_loss import EASTLoss
from .det_sast_loss import SASTLoss

# rec loss
from .rec_ctc_loss import CTCLoss
from .rec_att_loss import AttentionLoss
from .rec_srn_loss import SRNLoss
from .rec_nrtr_loss import NRTRLoss
from .rec_sar_loss import SARLoss
# cls loss
from .cls_loss import ClsLoss

# e2e loss
from .e2e_pg_loss import PGLoss

# basic loss function
from .basic_loss import DistanceLoss

# combined loss function
from .combined_loss import CombinedLoss

# table loss
from .table_att_loss import TableAttentionLoss

from .rec_aster_loss import AsterLoss


def build_loss(config):
    support_dict = [
        'DBLoss', 'EASTLoss', 'SASTLoss', 'CTCLoss', 'ClsLoss', 'AttentionLoss',
<<<<<<< HEAD
        'SRNLoss', 'PGLoss', 'CombinedLoss', 'NRTRLoss', 'TableAttentionLoss', 'SARLoss'
=======
        'SRNLoss', 'PGLoss', 'CombinedLoss', 'TableAttentionLoss', 'AsterLoss'
>>>>>>> 1b2ca6e6
    ]

    config = copy.deepcopy(config)
    module_name = config.pop('name')
    assert module_name in support_dict, Exception('loss only support {}'.format(
        support_dict))
    module_class = eval(module_name)(**config)
    return module_class<|MERGE_RESOLUTION|>--- conflicted
+++ resolved
@@ -48,11 +48,8 @@
 def build_loss(config):
     support_dict = [
         'DBLoss', 'EASTLoss', 'SASTLoss', 'CTCLoss', 'ClsLoss', 'AttentionLoss',
-<<<<<<< HEAD
-        'SRNLoss', 'PGLoss', 'CombinedLoss', 'NRTRLoss', 'TableAttentionLoss', 'SARLoss'
-=======
-        'SRNLoss', 'PGLoss', 'CombinedLoss', 'TableAttentionLoss', 'AsterLoss'
->>>>>>> 1b2ca6e6
+        'SRNLoss', 'PGLoss', 'CombinedLoss', 'NRTRLoss', 'TableAttentionLoss',
+        'SARLoss', 'AsterLoss'
     ]
 
     config = copy.deepcopy(config)
