--- conflicted
+++ resolved
@@ -19,11 +19,8 @@
 
 import numpy as np
 import string
-<<<<<<< HEAD
 from shapely.geometry import LineString, Point, Polygon
-=======
 import json
->>>>>>> af0bac58
 
 
 class ClsLabelEncode(object):
@@ -243,20 +240,6 @@
                              character_type, use_space_char)
 
     def __call__(self, data):
-<<<<<<< HEAD
-        text_label_index_list, temp_text = [], []
-        texts = data['strs']
-        for text in texts:
-            text = text.lower()
-            temp_text = []
-            for c_ in text:
-                if c_ in self.dict:
-                    temp_text.append(self.dict[c_])
-            temp_text = temp_text + [self.pad_num] * (self.max_text_len -
-                                                      len(temp_text))
-            text_label_index_list.append(temp_text)
-        data['strs'] = np.array(text_label_index_list)
-=======
         import json
         padnum = len(self.dict)
         label = data['label']
@@ -314,7 +297,6 @@
         data['polys'] = boxes
         data['texts'] = txts
         data['ignore_tags'] = txt_tags
->>>>>>> af0bac58
         return data
 
 
