--- conflicted
+++ resolved
@@ -32,25 +32,16 @@
         from .rec_mv1_enhance import MobileNetV1Enhance
         from .rec_nrtr_mtb import MTB
         from .rec_resnet_31 import ResNet31
-<<<<<<< HEAD
-        from .rec_resnet_aster import ResNet_ASTER, ResNet45
-=======
         from .rec_resnet_45 import ResNet45
         from .rec_resnet_aster import ResNet_ASTER
->>>>>>> f6250d61
         from .rec_micronet import MicroNet
         from .rec_efficientb3_pren import EfficientNetb3_PREN
         from .rec_svtrnet import SVTRNet
         from .rec_vitstr import ViTSTR
         support_dict = [
             'MobileNetV1Enhance', 'MobileNetV3', 'ResNet', 'ResNetFPN', 'MTB',
-<<<<<<< HEAD
-            "ResNet31", "ResNet_ASTER", 'MicroNet', 'EfficientNetb3_PREN',
-            'SVTRNet', 'ResNet45'
-=======
             'ResNet31', 'ResNet45', 'ResNet_ASTER', 'MicroNet',
             'EfficientNetb3_PREN', 'SVTRNet', 'ViTSTR'
->>>>>>> f6250d61
         ]
     elif model_type == 'e2e':
         from .e2e_resnet_vd_pg import ResNet
